/*                     __                                               *\
**     ________ ___   / /  ___     Scala API                            **
**    / __/ __// _ | / /  / _ |    (c) 2003-2011, LAMP/EPFL             **
**  __\ \/ /__/ __ |/ /__/ __ |    http://scala-lang.org/               **
** /____/\___/_/ |_/____/_/ | |                                         **
**                          |/                                          **
\*                                                                      */

package scala.collection

/** A template trait for all traversable-once objects which may be
 *  traversed in parallel.
 *
 *  Methods in this trait are either abstract or can be implemented in terms
 *  of other methods.
 *
 *  @define Coll GenTraversableOnce
 *  @define coll collection or iterator
 *  @define possiblyparinfo
 *  This trait may possibly have operations implemented in parallel.
 *  @define undefinedorder
 *  The order in which operations are performed on elements is unspecified
 *  and may be nondeterministic.
 *  @define orderDependent
 *
 *    Note: might return different results for different runs, unless the
 *    underlying collection type is ordered.
 *  @define orderDependentFold
 *
 *    Note: might return different results for different runs, unless the
 *    underlying collection type is ordered or the operator is associative
 *    and commutative.
 *  @define mayNotTerminateInf
 *
 *    Note: may not terminate for infinite-sized collections.
 *  @define willNotTerminateInf
 *
 *    Note: will not terminate for infinite-sized collections.
 *
 *  @author Martin Odersky
 *  @author Aleksandar Prokopec
 *  @since 2.9
 */
<<<<<<< HEAD
trait GenTraversableOnce[+A] extends AnyRef {
=======
trait GenTraversableOnce[+A] extends Any {
>>>>>>> 54e284d6

  def foreach[U](f: A => U): Unit

  def hasDefiniteSize: Boolean

  def seq: TraversableOnce[A]

  /** The size of this $coll.
   *
   *  $willNotTerminateInf
   *
   *  @return    the number of elements in this $coll.
   */
  def size: Int

  /** Tests whether the $coll is empty.
   *
   *  @return    `true` if the $coll contains no elements, `false` otherwise.
   */
  def isEmpty: Boolean

  /** Tests whether the $coll is not empty.
   *
   *  @return    `true` if the $coll contains at least one element, `false` otherwise.
   */
  def nonEmpty: Boolean

  /** Tests whether this $coll can be repeatedly traversed.  Always
   *  true for Traversables and false for Iterators unless overridden.
   *
   *  @return   `true` if it is repeatedly traversable, `false` otherwise.
   */
  def isTraversableAgain: Boolean

  /** Reduces the elements of this $coll using the specified associative binary operator.
   *
   *  $undefinedorder
   *
   *  @tparam A1      A type parameter for the binary operator, a supertype of `A`.
   *  @param op       A binary operator that must be associative.
   *  @return         The result of applying reduce operator `op` between all the elements if the $coll is nonempty.
   *  @throws UnsupportedOperationException
   *  if this $coll is empty.
   */
  def reduce[A1 >: A](op: (A1, A1) => A1): A1

  /** Reduces the elements of this $coll, if any, using the specified
   *  associative binary operator.
   *
   *  $undefinedorder
   *
   *  @tparam A1     A type parameter for the binary operator, a supertype of `A`.
   *  @param op      A binary operator that must be associative.
   *  @return        An option value containing result of applying reduce operator `op` between all
   *                 the elements if the collection is nonempty, and `None` otherwise.
   */
  def reduceOption[A1 >: A](op: (A1, A1) => A1): Option[A1]

  /** Folds the elements of this $coll using the specified associative
   *  binary operator.
   *
   *  $undefinedorder
   *
   *  @tparam A1     a type parameter for the binary operator, a supertype of `A`.
   *  @param z       a neutral element for the fold operation; may be added to the result
   *                 an arbitrary number of times, and must not change the result (e.g., `Nil` for list concatenation,
   *                 0 for addition, or 1 for multiplication.)
   *  @param op      a binary operator that must be associative
   *  @return        the result of applying fold operator `op` between all the elements and `z`
   */
  def fold[A1 >: A](z: A1)(op: (A1, A1) => A1): A1

  /** A syntactic sugar for out of order folding. See `fold`.
   *
   * Example:
   * {{{
   *      scala> val a = LinkedList(1,2,3,4)
   *      a: scala.collection.mutable.LinkedList[Int] = LinkedList(1, 2, 3, 4)
   *
   *      scala> val b = (a /:\ 5)(_+_)
   *      b: Int = 15
   * }}}*/
  @deprecated("use fold instead")
  def /:\[A1 >: A](z: A1)(op: (A1, A1) => A1): A1 = fold(z)(op)

  /** Applies a binary operator to a start value and all elements of this $coll,
   *  going left to right.
   *
   *  Note: `/:` is alternate syntax for `foldLeft`; `z /: xs` is the same as
   *  `xs foldLeft z`.
   *
   *  Examples:
   *
   *  Note that the folding function used to compute b is equivalent to that used to compute c.
   *  {{{
   *      scala> val a = LinkedList(1,2,3,4)
   *      a: scala.collection.mutable.LinkedList[Int] = LinkedList(1, 2, 3, 4)
   *
   *      scala> val b = (5 /: a)(_+_)
   *      b: Int = 15
   *
   *      scala> val c = (5 /: a)((x,y) => x + y)
   *      c: Int = 15
   *  }}}

   *  $willNotTerminateInf
   *  $orderDependentFold
   *
   *  @param   z    the start value.
   *  @param   op   the binary operator.
   *  @tparam  B    the result type of the binary operator.
   *  @return  the result of inserting `op` between consecutive elements of this $coll,
   *           going left to right with the start value `z` on the left:
   *           {{{
   *             op(...op(op(z, x1), x2), ..., xn)
   *           }}}
   *           where `x,,1,,, ..., x,,n,,` are the elements of this $coll.
   */
  def /:[B](z: B)(op: (B, A) => B): B

  /** Applies a binary operator to all elements of this $coll and a start value,
   *  going right to left.
   *
   *  Note: `:\` is alternate syntax for `foldRight`; `xs :\ z` is the same as
   *  `xs foldRight z`.
   *  $willNotTerminateInf
   *  $orderDependentFold
   *
   *  Examples:
   *
   *  Note that the folding function used to compute b is equivalent to that used to compute c.
   *  {{{
   *      scala> val a = LinkedList(1,2,3,4)
   *      a: scala.collection.mutable.LinkedList[Int] = LinkedList(1, 2, 3, 4)
   *
   *      scala> val b = (a :\ 5)(_+_)
   *      b: Int = 15
   *
   *      scala> val c = (a :\ 5)((x,y) => x + y)
   *      c: Int = 15
   *
   *  }}}
   *
   *  @param   z    the start value
   *  @param   op   the binary operator
   *  @tparam  B    the result type of the binary operator.
   *  @return  the result of inserting `op` between consecutive elements of this $coll,
   *           going right to left with the start value `z` on the right:
   *           {{{
   *             op(x1, op(x2, ... op(xn, z)...))
   *           }}}
   *           where `x,,1,,, ..., x,,n,,` are the elements of this $coll.
   */
  def :\[B](z: B)(op: (A, B) => B): B

  /** Applies a binary operator to a start value and all elements of this $coll,
   *  going left to right.
   *
   *  $willNotTerminateInf
   *  $orderDependentFold
   *
   *  @param   z    the start value.
   *  @param   op   the binary operator.
   *  @tparam  B    the result type of the binary operator.
   *  @return  the result of inserting `op` between consecutive elements of this $coll,
   *           going left to right with the start value `z` on the left:
   *           {{{
   *             op(...op(z, x1), x2, ..., xn)
   *           }}}
   *           where `x,,1,,, ..., x,,n,,` are the elements of this $coll.
   */
  def foldLeft[B](z: B)(op: (B, A) => B): B

  /** Applies a binary operator to all elements of this $coll and a start value,
   *  going right to left.
   *
   *  $willNotTerminateInf
   *  $orderDependentFold
   *  @param   z    the start value.
   *  @param   op   the binary operator.
   *  @tparam  B    the result type of the binary operator.
   *  @return  the result of inserting `op` between consecutive elements of this $coll,
   *           going right to left with the start value `z` on the right:
   *           {{{
   *             op(x1, op(x2, ... op(xn, z)...))
   *           }}}
   *           where `x,,1,,, ..., x,,n,,` are the elements of this $coll.
   */
  def foldRight[B](z: B)(op: (A, B) => B): B

  /** Aggregates the results of applying an operator to subsequent elements.
   *
   *  This is a more general form of `fold` and `reduce`. It has similar
   *  semantics, but does not require the result to be a supertype of the
   *  element type. It traverses the elements in different partitions
   *  sequentially, using `seqop` to update the result, and then applies
   *  `combop` to results from different partitions. The implementation of
   *  this operation may operate on an arbitrary number of collection
   *  partitions, so `combop` may be invoked an arbitrary number of times.
   *
   *  For example, one might want to process some elements and then produce
   *  a `Set`. In this case, `seqop` would process an element and append it
   *  to the list, while `combop` would concatenate two lists from different
   *  partitions together. The initial value `z` would be an empty set.
   *  {{{
   *    pc.aggregate(Set[Int]())(_ += process(_), _ ++ _)
   *  }}}
   *
   *  Another example is calculating geometric mean from a collection of doubles
   *  (one would typically require big doubles for this).
   *
   *  @tparam B        the type of accumulated results
   *  @param z         the initial value for the accumulated result of the partition - this
   *                   will typically be the neutral element for the `seqop` operator (e.g.
   *                   `Nil` for list concatenation or `0` for summation)
   *  @param seqop     an operator used to accumulate results within a partition
   *  @param combop    an associative operator used to combine results from different partitions
   */
  def aggregate[B](z: B)(seqop: (B, A) => B, combop: (B, B) => B): B

  /** Applies a binary operator to all elements of this $coll, going right to left.
   *  $willNotTerminateInf
   *  $orderDependentFold
   *
   *  @param  op    the binary operator.
   *  @tparam  B    the result type of the binary operator.
   *  @return  the result of inserting `op` between consecutive elements of this $coll,
   *           going right to left:
   *           {{{
   *             op(x,,1,,, op(x,,2,,, ..., op(x,,n-1,,, x,,n,,)...))
   *           }}}
   *           where `x,,1,,, ..., x,,n,,` are the elements of this $coll.
   *  @throws `UnsupportedOperationException` if this $coll is empty.
   */
  def reduceRight[B >: A](op: (A, B) => B): B

  /** Optionally applies a binary operator to all elements of this $coll, going left to right.
   *  $willNotTerminateInf
   *  $orderDependentFold
   *
   *  @param  op    the binary operator.
   *  @tparam  B    the result type of the binary operator.
   *  @return  an option value containing the result of `reduceLeft(op)` is this $coll is nonempty,
   *           `None` otherwise.
   */
  def reduceLeftOption[B >: A](op: (B, A) => B): Option[B]

  /** Optionally applies a binary operator to all elements of this $coll, going
   *  right to left.
   *  $willNotTerminateInf
   *  $orderDependentFold
   *
   *  @param  op    the binary operator.
   *  @tparam  B    the result type of the binary operator.
   *  @return  an option value containing the result of `reduceRight(op)` is this $coll is nonempty,
   *           `None` otherwise.
   */
  def reduceRightOption[B >: A](op: (A, B) => B): Option[B]

  /** Counts the number of elements in the $coll which satisfy a predicate.
   *
   *  @param p     the predicate  used to test elements.
   *  @return      the number of elements satisfying the predicate `p`.
   */
  def count(p: A => Boolean): Int

  /** Sums up the elements of this collection.
   *
   *   @param   num  an implicit parameter defining a set of numeric operations
   *                 which includes the `+` operator to be used in forming the sum.
   *   @tparam  B    the result type of the `+` operator.
   *   @return       the sum of all elements of this $coll with respect to the `+` operator in `num`.
   *
   *   @usecase def sum: A
   *
   *   @return       the sum of all elements in this $coll of numbers of type `Int`.
   *   Instead of `Int`, any other type `T` with an implicit `Numeric[T]` implementation
   *   can be used as element type of the $coll and as result type of `sum`.
   *   Examples of such types are: `Long`, `Float`, `Double`, `BigInt`.
   *
   */
  def sum[A1 >: A](implicit num: Numeric[A1]): A1

  /** Multiplies up the elements of this collection.
   *
   *   @param   num  an implicit parameter defining a set of numeric operations
   *                 which includes the `*` operator to be used in forming the product.
   *   @tparam  B    the result type of the `*` operator.
   *   @return       the product of all elements of this $coll with respect to the `*` operator in `num`.
   *
   *   @usecase def product: A
   *
   *   @return       the product of all elements in this $coll of numbers of type `Int`.
   *   Instead of `Int`, any other type `T` with an implicit `Numeric[T]` implementation
   *   can be used as element type of the $coll and as result type of `product`.
   *   Examples of such types are: `Long`, `Float`, `Double`, `BigInt`.
   */
  def product[A1 >: A](implicit num: Numeric[A1]): A1

  /** Finds the smallest element.
   *
   *  @param    cmp   An ordering to be used for comparing elements.
   *  @tparam   B     The type over which the ordering is defined.
   *  @return   the smallest element of this $coll with respect to the ordering `cmp`.
   *
   *  @usecase def min: A
   *  @return   the smallest element of this $coll
   */
  def min[A1 >: A](implicit ord: Ordering[A1]): A

  /** Finds the largest element.
   *
   *  @param    cmp   An ordering to be used for comparing elements.
   *  @tparam   B     The type over which the ordering is defined.
   *  @return   the largest element of this $coll with respect to the ordering `cmp`.
   *
   *  @usecase def max: A
   *  @return   the largest element of this $coll.
   */
  def max[A1 >: A](implicit ord: Ordering[A1]): A

  def maxBy[B](f: A => B)(implicit cmp: Ordering[B]): A

  def minBy[B](f: A => B)(implicit cmp: Ordering[B]): A

  def forall(pred: A => Boolean): Boolean

  def exists(pred: A => Boolean): Boolean

  /** Finds the first element of the $coll satisfying a predicate, if any.
   *
   *  $mayNotTerminateInf
   *  $orderDependent
   *
   *  @param p    the predicate used to test elements.
   *  @return     an option value containing the first element in the $coll
   *              that satisfies `p`, or `None` if none exists.
   */
  def find(pred: A => Boolean): Option[A]

  /** Copies values of this $coll to an array.
   *  Fills the given array `xs` with values of this $coll.
   *  Copying will stop once either the end of the current $coll is reached,
   *  or the end of the array is reached.
   *
   *  $willNotTerminateInf
   *
   *  @param  xs     the array to fill.
   *  @tparam B      the type of the elements of the array.
   *
   *  @usecase def copyToArray(xs: Array[A]): Unit
   */
  def copyToArray[B >: A](xs: Array[B]): Unit

  /** Copies values of this $coll to an array.
   *  Fills the given array `xs` with values of this $coll, beginning at index `start`.
   *  Copying will stop once either the end of the current $coll is reached,
   *  or the end of the array is reached.
   *
   *  $willNotTerminateInf
   *
   *  @param  xs     the array to fill.
   *  @param  start  the starting index.
   *  @tparam B      the type of the elements of the array.
   *
   *  @usecase def copyToArray(xs: Array[A], start: Int): Unit
   */
  def copyToArray[B >: A](xs: Array[B], start: Int): Unit

  def copyToArray[B >: A](xs: Array[B], start: Int, len: Int): Unit

  /** Displays all elements of this $coll in a string using start, end, and
   *  separator strings.
   *
   *  @param start the starting string.
   *  @param sep   the separator string.
   *  @param end   the ending string.
   *  @return      a string representation of this $coll. The resulting string
   *               begins with the string `start` and ends with the string
   *               `end`. Inside, the string representations (w.r.t. the method
   *               `toString`) of all elements of this $coll are separated by
   *               the string `sep`.
   *
   *  @example  `List(1, 2, 3).mkString("(", "; ", ")") = "(1; 2; 3)"`
   */
  def mkString(start: String, sep: String, end: String): String

  /** Displays all elements of this $coll in a string using a separator string.
   *
   *  @param sep   the separator string.
   *  @return      a string representation of this $coll. In the resulting string
   *               the string representations (w.r.t. the method `toString`)
   *               of all elements of this $coll are separated by the string `sep`.
   *
   *  @example  `List(1, 2, 3).mkString("|") = "1|2|3"`
   */
  def mkString(sep: String): String

  /** Displays all elements of this $coll in a string.
   *
   *  @return a string representation of this $coll. In the resulting string
   *          the string representations (w.r.t. the method `toString`)
   *          of all elements of this $coll follow each other without any
   *          separator string.
   */
  def mkString: String

  /** Converts this $coll to an array.
   *  $willNotTerminateInf
   *
   *  @tparam B the type of the elements of the array. A `ClassManifest` for
   *            this type must be available.
   *  @return   an array containing all elements of this $coll.
   *
   *  @usecase def toArray: Array[A]
   *  @return  an array containing all elements of this $coll.
   *           A `ClassManifest` must be available for the element type of this $coll.
   */
  def toArray[A1 >: A: ClassManifest]: Array[A1]

  /** Converts this $coll to a list.
   *  $willNotTerminateInf
   *  @return a list containing all elements of this $coll.
   */
  def toList: List[A]

  /** Converts this $coll to an indexed sequence.
   *  $willNotTerminateInf
   *  @return an indexed sequence containing all elements of this $coll.
   */
  def toIndexedSeq: immutable.IndexedSeq[A]

  /** Converts this $coll to a stream.
   *  $willNotTerminateInf
   *  @return a stream containing all elements of this $coll.
   */
  def toStream: Stream[A]

  /** Returns an Iterator over the elements in this $coll.  Will return
   *  the same Iterator if this instance is already an Iterator.
   *  $willNotTerminateInf
   *  @return an Iterator containing all elements of this $coll.
   */
  def toIterator: Iterator[A]

  /** Converts this $coll to a mutable buffer.
   *  $willNotTerminateInf
   *  @return a buffer containing all elements of this $coll.
   */
  def toBuffer[A1 >: A]: collection.mutable.Buffer[A1]

  /** Converts this $coll to an unspecified Traversable.  Will return
   *  the same collection if this instance is already Traversable.
   *  $willNotTerminateInf
   *  @return a Traversable containing all elements of this $coll.
   */
  def toTraversable: GenTraversable[A]

  /** Converts this $coll to an iterable collection.  Note that
   *  the choice of target `Iterable` is lazy in this default implementation
   *  as this `TraversableOnce` may be lazy and unevaluated (i.e. it may
   *  be an iterator which is only traversable once).
   *
   *  $willNotTerminateInf
   *  @return an `Iterable` containing all elements of this $coll.
   */
  def toIterable: GenIterable[A]

  /** Converts this $coll to a sequence. As with `toIterable`, it's lazy
   *  in this default implementation, as this `TraversableOnce` may be
   *  lazy and unevaluated.
   *
   *  $willNotTerminateInf
   *  @return a sequence containing all elements of this $coll.
   */
  def toSeq: GenSeq[A]

  /** Converts this $coll to a set.
   *  $willNotTerminateInf
   *  @return      a set containing all elements of this $coll.
   */
  def toSet[A1 >: A]: GenSet[A1]

  /** Converts this $coll to a map.  This method is unavailable unless
   *  the elements are members of Tuple2, each ((T, U)) becoming a key-value
   *  pair in the map.  Duplicate keys will be overwritten by later keys:
   *  if this is an unordered collection, which key is in the resulting map
   *  is undefined.
   *  $willNotTerminateInf
   *  @return    a map containing all elements of this $coll.
   *  @usecase   def toMap[T, U]: Map[T, U]
   *  @return    a map of type `immutable.Map[T, U]`
   *             containing all key/value pairs of type `(T, U)` of this $coll.
   */
  def toMap[K, V](implicit ev: A <:< (K, V)): GenMap[K, V]
}<|MERGE_RESOLUTION|>--- conflicted
+++ resolved
@@ -41,11 +41,7 @@
  *  @author Aleksandar Prokopec
  *  @since 2.9
  */
-<<<<<<< HEAD
-trait GenTraversableOnce[+A] extends AnyRef {
-=======
 trait GenTraversableOnce[+A] extends Any {
->>>>>>> 54e284d6
 
   def foreach[U](f: A => U): Unit
 
