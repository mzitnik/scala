--- conflicted
+++ resolved
@@ -593,15 +593,10 @@
             code.emit(BOX(toTypeKind(m.info.paramTypes.head)))
           else if (isUnbox(m))
             code.emit(UNBOX(toTypeKind(m.info.resultType)))
-<<<<<<< HEAD
-          else
+          else {
             code.emit(CALL_METHOD(m, Static(onInstance = false)))
-=======
-          else {
-            code.emit(CALL_METHOD(m, Static(false)))
             method.updateRecursive(m)
           }
->>>>>>> 97b9b2c0
         case JVM.invokedynamic  =>
           // TODO, this is just a place holder. A real implementation must parse the class constant entry
           debuglog("Found JVM invokedynamic instructionm, inserting place holder ICode INVOKE_DYNAMIC.")
