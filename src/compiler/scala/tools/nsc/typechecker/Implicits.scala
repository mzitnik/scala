/* NSC -- new Scala compiler
 * Copyright 2005-2013 LAMP/EPFL
 * @author  Martin Odersky
 */

//todo: rewrite or disllow new T where T is a mixin (currently: <init> not a member of T)
//todo: use inherited type info also for vars and values
//todo: disallow C#D in superclass
//todo: treat :::= correctly

package scala.tools.nsc
package typechecker

import scala.annotation.tailrec
import scala.collection.{ mutable, immutable }
import mutable.{ LinkedHashMap, ListBuffer }
import scala.util.matching.Regex
import symtab.Flags._
import scala.reflect.internal.util.Statistics
import scala.language.implicitConversions

/** This trait provides methods to find various kinds of implicits.
 *
 *  @author  Martin Odersky
 *  @version 1.0
 */
trait Implicits {
  self: Analyzer =>

  import global._
  import definitions._
  import ImplicitsStats._
  import typeDebug.{ ptBlock, ptLine }
  import global.typer.{ printTyping, deindentTyping, indentTyping, printInference }

  def inferImplicit(tree: Tree, pt: Type, reportAmbiguous: Boolean, isView: Boolean, context: Context): SearchResult =
    inferImplicit(tree, pt, reportAmbiguous, isView, context, true, tree.pos)

  def inferImplicit(tree: Tree, pt: Type, reportAmbiguous: Boolean, isView: Boolean, context: Context, saveAmbiguousDivergent: Boolean): SearchResult =
    inferImplicit(tree, pt, reportAmbiguous, isView, context, saveAmbiguousDivergent, tree.pos)

  /** Search for an implicit value. See the comment on `result` at the end of class `ImplicitSearch`
   *  for more info how the search is conducted.
   *  @param tree                    The tree for which the implicit needs to be inserted.
   *                                 (the inference might instantiate some of the undetermined
   *                                 type parameters of that tree.
   *  @param pt                      The expected type of the implicit.
   *  @param reportAmbiguous         Should ambiguous implicit errors be reported?
   *                                 False iff we search for a view to find out
   *                                 whether one type is coercible to another.
   *  @param isView                  We are looking for a view
   *  @param context                 The current context
   *  @param saveAmbiguousDivergent  False if any divergent/ambiguous errors should be ignored after
   *                                 implicits search,
   *                                 true if they should be reported (used in further typechecking).
   *  @param pos                     Position that is should be used for tracing and error reporting
   *                                 (useful when we infer synthetic stuff and pass EmptyTree in the `tree` argument)
   *                                 If it's set NoPosition, then position-based services will use `tree.pos`
   *  @return                        A search result
   */
  def inferImplicit(tree: Tree, pt: Type, reportAmbiguous: Boolean, isView: Boolean, context: Context, saveAmbiguousDivergent: Boolean, pos: Position): SearchResult = {
    printInference("[infer %s] %s with pt=%s in %s".format(
      if (isView) "view" else "implicit",
      tree, pt, context.owner.enclClass)
    )
    printTyping(
      ptBlock("infer implicit" + (if (isView) " view" else ""),
        "tree"        -> tree,
        "pt"          -> pt,
        "undetparams" -> context.outer.undetparams
      )
    )
    indentTyping()

    val rawTypeStart    = if (Statistics.canEnable) Statistics.startCounter(rawTypeImpl) else null
    val findMemberStart = if (Statistics.canEnable) Statistics.startCounter(findMemberImpl) else null
    val subtypeStart    = if (Statistics.canEnable) Statistics.startCounter(subtypeImpl) else null
    val start           = if (Statistics.canEnable) Statistics.startTimer(implicitNanos) else null
    if (printInfers && !tree.isEmpty && !context.undetparams.isEmpty)
      printTyping("typing implicit: %s %s".format(tree, context.undetparamsString))
    val implicitSearchContext = context.makeImplicit(reportAmbiguous)
    val result = new ImplicitSearch(tree, pt, isView, implicitSearchContext, pos).bestImplicit
    if (saveAmbiguousDivergent && implicitSearchContext.hasErrors) {
      context.updateBuffer(implicitSearchContext.errBuffer.filter(err => err.kind == ErrorKinds.Ambiguous || err.kind == ErrorKinds.Divergent))
      debuglog("update buffer: " + implicitSearchContext.errBuffer)
    }
    printInference("[infer implicit] inferred " + result)
    context.undetparams = context.undetparams filterNot result.subst.from.contains

    if (Statistics.canEnable) Statistics.stopTimer(implicitNanos, start)
    if (Statistics.canEnable) Statistics.stopCounter(rawTypeImpl, rawTypeStart)
    if (Statistics.canEnable) Statistics.stopCounter(findMemberImpl, findMemberStart)
    if (Statistics.canEnable) Statistics.stopCounter(subtypeImpl, subtypeStart)
    deindentTyping()
    printTyping("Implicit search yielded: "+ result)
    result
  }

  /** Find all views from type `tp` (in which `tpars` are free)
   *
   * Note that the trees in the search results in the returned list share the same type variables.
   * Ignore their constr field! The list of type constraints returned along with each tree specifies the constraints that
   * must be met by the corresponding type parameter in `tpars` (for the returned implicit view to be valid).
   *
   * @arg tp      from-type for the implicit conversion
   * @arg context search implicits here
   * @arg tpars   symbols that should be considered free type variables
   *              (implicit search should not try to solve them, just track their constraints)
   */
  def allViewsFrom(tp: Type, context: Context, tpars: List[Symbol]): List[(SearchResult, List[TypeConstraint])] = {
    // my untouchable typevars are better than yours (they can't be constrained by them)
    val tvars = tpars map (TypeVar untouchable _)
    val tpSubsted = tp.subst(tpars, tvars)

    val search = new ImplicitSearch(EmptyTree, functionType(List(tpSubsted), AnyClass.tpe), true, context.makeImplicit(false))

    search.allImplicitsPoly(tvars)
  }

  private final val sizeLimit = 50000
  private type Infos = List[ImplicitInfo]
  private type Infoss = List[List[ImplicitInfo]]
  private type InfoMap = LinkedHashMap[Symbol, List[ImplicitInfo]] // A map from class symbols to their associated implicits
  private val implicitsCache = new LinkedHashMap[Type, Infoss]
  private val infoMapCache = new LinkedHashMap[Symbol, InfoMap]
  private val improvesCache = perRunCaches.newMap[(ImplicitInfo, ImplicitInfo), Boolean]()

  def resetImplicits() {
    implicitsCache.clear()
    infoMapCache.clear()
    improvesCache.clear()
  }

  /* Map a polytype to one in which all type parameters and argument-dependent types are replaced by wildcards.
   * Consider `implicit def b(implicit x: A): x.T = error("")`. We need to approximate debruijn index types
   * when checking whether `b` is a valid implicit, as we haven't even searched a value for the implicit arg `x`,
   * so we have to approximate (otherwise it is excluded a priori).
   */
  private def depoly(tp: Type): Type = tp match {
    case PolyType(tparams, restpe) => deriveTypeWithWildcards(tparams)(ApproximateDependentMap(restpe))
    case _                         => ApproximateDependentMap(tp)
  }

  /** The result of an implicit search
   *  @param  tree    The tree representing the implicit
   *  @param  subst   A substituter that represents the undetermined type parameters
   *                  that were instantiated by the winning implicit.
   */
  class SearchResult(val tree: Tree, val subst: TreeTypeSubstituter) {
    override def toString = "SearchResult(%s, %s)".format(tree,
      if (subst.isEmpty) "" else subst)

    def isFailure          = false
    def isAmbiguousFailure = false
    final def isSuccess    = !isFailure
  }

  lazy val SearchFailure = new SearchResult(EmptyTree, EmptyTreeTypeSubstituter) {
    override def isFailure = true
  }

  lazy val AmbiguousSearchFailure = new SearchResult(EmptyTree, EmptyTreeTypeSubstituter) {
    override def isFailure          = true
    override def isAmbiguousFailure = true
  }

  /** A class that records an available implicit
   *  @param   name   The name of the implicit
   *  @param   pre    The prefix type of the implicit
   *  @param   sym    The symbol of the implicit
   */
  class ImplicitInfo(val name: Name, val pre: Type, val sym: Symbol) {
    private var tpeCache: Type = null

    /** Computes member type of implicit from prefix `pre` (cached). */
    def tpe: Type = {
      if (tpeCache eq null) tpeCache = pre.memberType(sym)
      tpeCache
    }

    def isCyclicOrErroneous =
      try sym.hasFlag(LOCKED) || containsError(tpe)
      catch { case _: CyclicReference => true }

    var useCountArg: Int = 0
    var useCountView: Int = 0

    /** Does type `tp` contain an Error type as parameter or result?
     */
    private def containsError(tp: Type): Boolean = tp match {
      case PolyType(tparams, restpe) =>
        containsError(restpe)
      case NullaryMethodType(restpe) =>
        containsError(restpe)
      case mt @ MethodType(_, restpe) =>
        (mt.paramTypes exists typeIsError) || containsError(restpe)
      case _ =>
        tp.isError
    }

    /** Todo reconcile with definition of stability given in Types.scala */
    private def isStable(tp: Type): Boolean = tp match {
     case TypeRef(pre, sym, _) =>
       sym.isPackageClass ||
       sym.isModuleClass && isStable(pre) /*||
       sym.isAliasType && isStable(tp.normalize)*/
     case _ => tp.isStable
    }
    def isStablePrefix = isStable(pre)

    override def equals(other: Any) = other match {
      case that: ImplicitInfo =>
          this.name == that.name &&
          this.pre =:= that.pre &&
          this.sym == that.sym
      case _ => false
    }
    override def hashCode = name.## + pre.## + sym.##
    override def toString = name + ": " + tpe
  }

  /** A sentinel indicating no implicit was found */
  val NoImplicitInfo = new ImplicitInfo(null, NoType, NoSymbol) {
    // equals used to be implemented in ImplicitInfo with an `if(this eq NoImplicitInfo)`
    // overriding the equals here seems cleaner and benchmarks show no difference in performance
    override def equals(other: Any) = other match { case that: AnyRef => that eq this  case _ => false }
    override def hashCode = 1
  }

  /** A constructor for types ?{ def/type name: tp }, used in infer view to member
   *  searches.
   */
  def memberWildcardType(name: Name, tp: Type) = {
    val result = refinedType(List(WildcardType), NoSymbol)
    name match {
      case x: TermName => result.typeSymbol.newMethod(x) setInfoAndEnter tp
      case x: TypeName => result.typeSymbol.newAbstractType(x) setInfoAndEnter tp
    }
    result
  }

  /** An extractor for types of the form ? { name: ? }
   */
  object HasMember {
    private val hasMemberCache = perRunCaches.newMap[Name, Type]()
    def apply(name: Name): Type = hasMemberCache.getOrElseUpdate(name, memberWildcardType(name, WildcardType))
  }

  /** An extractor for types of the form ? { name: (? >: argtpe <: Any*)restp }
   */
  object HasMethodMatching {
    val dummyMethod = NoSymbol.newTermSymbol(newTermName("typer$dummy"))
    def templateArgType(argtpe: Type) = new BoundedWildcardType(TypeBounds.lower(argtpe))

    def apply(name: Name, argtpes: List[Type], restpe: Type): Type = {
      val mtpe = MethodType(dummyMethod.newSyntheticValueParams(argtpes map templateArgType), restpe)
      memberWildcardType(name, mtpe)
    }
    def unapply(pt: Type): Option[(Name, List[Type], Type)] = pt match {
      case RefinedType(List(WildcardType), decls) =>
        decls.toList match {
          case List(sym) =>
            sym.tpe match {
              case MethodType(params, restpe)
              if (params forall (_.tpe.isInstanceOf[BoundedWildcardType])) =>
                Some((sym.name, params map (_.tpe.bounds.lo), restpe))
              case _ => None
            }
          case _ => None
        }
      case _ => None
    }
  }

  /** An extractor for unary function types arg => res
   */
  object Function1 {
    val Sym = FunctionClass(1)
    def unapply(tp: Type) = tp match {
      case TypeRef(_, Sym, arg1 :: arg2 :: _) => Some((arg1, arg2))
      case _                                  => None
    }
  }

  /** A class that sets up an implicit search. For more info, see comments for `inferImplicit`.
   *  @param tree             The tree for which the implicit needs to be inserted.
   *  @param pt               The original expected type of the implicit.
   *  @param isView           We are looking for a view
   *  @param context0         The context used for the implicit search
   *  @param pos0             Position that is preferable for use in tracing and error reporting
   *                          (useful when we infer synthetic stuff and pass EmptyTree in the `tree` argument)
   *                          If it's set to NoPosition, then position-based services will use `tree.pos`
   */
  class ImplicitSearch(tree: Tree, pt: Type, isView: Boolean, context0: Context, pos0: Position = NoPosition)
    extends Typer(context0) with ImplicitsContextErrors {
      printTyping(
        ptBlock("new ImplicitSearch",
          "tree"        -> tree,
          "pt"          -> pt,
          "isView"      -> isView,
          "context0"    -> context0,
          "undetparams" -> context.outer.undetparams
        )
      )
//    assert(tree.isEmpty || tree.pos.isDefined, tree)
    def pos = if (pos0 != NoPosition) pos0 else tree.pos

    def failure(what: Any, reason: String, pos: Position = this.pos): SearchResult = {
      if (settings.XlogImplicits.value)
        reporter.echo(pos, what+" is not a valid implicit value for "+pt+" because:\n"+reason)
      SearchFailure
    }

    import infer._
    /** Is implicit info `info1` better than implicit info `info2`?
     */
    def improves(info1: ImplicitInfo, info2: ImplicitInfo) = {
      if (Statistics.canEnable) Statistics.incCounter(improvesCount)
      (info2 == NoImplicitInfo) ||
      (info1 != NoImplicitInfo) && {
        if (info1.sym.isStatic && info2.sym.isStatic) {
          improvesCache get (info1, info2) match {
            case Some(b) => if (Statistics.canEnable) Statistics.incCounter(improvesCachedCount); b
            case None =>
              val result = isStrictlyMoreSpecific(info1.tpe, info2.tpe, info1.sym, info2.sym)
              improvesCache((info1, info2)) = result
              result
          }
        } else isStrictlyMoreSpecific(info1.tpe, info2.tpe, info1.sym, info2.sym)
      }
    }
    def isPlausiblyCompatible(tp: Type, pt: Type) = checkCompatibility(fast = true, tp, pt)
    def normSubType(tp: Type, pt: Type) = checkCompatibility(fast = false, tp, pt)

    /** Does type `dtor` dominate type `dted`?
     *  This is the case if the stripped cores `dtor1` and `dted1` of both types are
     *  the same wrt `=:=`, or if they overlap and the complexity of `dtor1` is higher
     *  than the complexity of `dted1`.
     *  The _stripped core_ of a type is the type where
     *   - all refinements and annotations are dropped,
     *   - all universal and existential quantification is eliminated
     *     by replacing variables by their upper bounds,
     *   - all remaining free type parameters in the type are replaced by WildcardType.
     *  The _complexity_ of a stripped core type corresponds roughly to the number of
     *  nodes in its ast, except that singleton types are widened before taking the complexity.
     *  Two types overlap if they have the same type symbol, or
     *  if one or both are intersection types with a pair of overlapping parent types.
     */
    private def dominates(dtor: Type, dted: Type): Boolean = {
      def core(tp: Type): Type = tp.dealiasWiden match {
        case RefinedType(parents, defs) => intersectionType(parents map core, tp.typeSymbol.owner)
        case AnnotatedType(annots, tp, selfsym) => core(tp)
        case ExistentialType(tparams, result) => core(result).subst(tparams, tparams map (t => core(t.info.bounds.hi)))
        case PolyType(tparams, result) => core(result).subst(tparams, tparams map (t => core(t.info.bounds.hi)))
        case _ => tp
      }
      def stripped(tp: Type): Type = {
        // `t.typeSymbol` returns the symbol of the normalized type. If that normalized type
        // is a `PolyType`, the symbol of the result type is collected. This is precisely
        // what we require for SI-5318.
        val syms = for (t <- tp; if t.typeSymbol.isTypeParameter) yield t.typeSymbol
        deriveTypeWithWildcards(syms.distinct)(tp)
      }
      def sum(xs: List[Int]) = (0 /: xs)(_ + _)
      def complexity(tp: Type): Int = tp.dealiasWiden match {
        case NoPrefix =>
          0
        case SingleType(pre, sym) =>
          if (sym.isPackage) 0 else complexity(tp.dealiasWiden)
        case TypeRef(pre, sym, args) =>
          complexity(pre) + sum(args map complexity) + 1
        case RefinedType(parents, _) =>
          sum(parents map complexity) + 1
        case _ =>
          1
      }
      def overlaps(tp1: Type, tp2: Type): Boolean = (tp1, tp2) match {
        case (RefinedType(parents, _), _) => parents exists (overlaps(_, tp2))
        case (_, RefinedType(parents, _)) => parents exists (overlaps(tp1, _))
        case _ => tp1.typeSymbol == tp2.typeSymbol
      }
      val dtor1 = stripped(core(dtor))
      val dted1 = stripped(core(dted))
      overlaps(dtor1, dted1) && (dtor1 =:= dted1 || complexity(dtor1) > complexity(dted1))
    }

    if (Statistics.canEnable) Statistics.incCounter(implicitSearchCount)

    /** The type parameters to instantiate */
    val undetParams = if (isView) List() else context.outer.undetparams

    /** The expected type with all undetermined type parameters replaced with wildcards. */
    def approximate(tp: Type) = deriveTypeWithWildcards(undetParams)(tp)
    val wildPt = approximate(pt)

    /** Try to construct a typed tree from given implicit info with given
     *  expected type.
     *  Detect infinite search trees for implicits.
     *
     *  @param info    The given implicit info describing the implicit definition
     *  @param isLocal Is the implicit in the local scope of the call site?
     *  @pre           `info.tpe` does not contain an error
     */
    private def typedImplicit(info: ImplicitInfo, ptChecked: Boolean, isLocal: Boolean): SearchResult = {
      (context.openImplicits find { case (tp, tree1) => tree1.symbol == tree.symbol && dominates(pt, tp)}) match {
         case Some(pending) =>
           //println("Pending implicit "+pending+" dominates "+pt+"/"+undetParams) //@MDEBUG
           throw DivergentImplicit
         case None =>
           try {
             context.openImplicits = (pt, tree) :: context.openImplicits
             // println("  "*context.openImplicits.length+"typed implicit "+info+" for "+pt) //@MDEBUG
             typedImplicit0(info, ptChecked, isLocal)
           } catch {
             case ex: DivergentImplicit =>
               //println("DivergentImplicit for pt:"+ pt +", open implicits:"+context.openImplicits) //@MDEBUG
               if (context.openImplicits.tail.isEmpty) {
                 if (!(pt.isErroneous))
                   DivergingImplicitExpansionError(tree, pt, info.sym)(context)
                 SearchFailure
               } else {
                 throw DivergentImplicit
               }
           } finally {
             context.openImplicits = context.openImplicits.tail
           }
       }
    }

    /** Does type `tp` match expected type `pt`
     *  This is the case if either `pt` is a unary function type with a
     *  HasMethodMatching type as result, and `tp` is a unary function
     *  or method type whose result type has a method whose name and type
     *  correspond to the HasMethodMatching type,
     *  or otherwise if `tp` is compatible with `pt`.
     *  This method is performance critical: 5-8% of typechecking time.
     */
    private def matchesPt(tp: Type, pt: Type, undet: List[Symbol]): Boolean = {
      val start = if (Statistics.canEnable) Statistics.startTimer(matchesPtNanos) else null
      val result = normSubType(tp, pt) || isView && {
        pt match {
          case TypeRef(_, Function1.Sym, arg1 :: arg2 :: Nil) =>
            matchesPtView(tp, arg1, arg2, undet)
          case _ =>
            false
        }
      }
      if (Statistics.canEnable) Statistics.stopTimer(matchesPtNanos, start)
      result
    }
    private def matchesPt(info: ImplicitInfo): Boolean = (
      info.isStablePrefix && matchesPt(depoly(info.tpe), wildPt, Nil)
    )

    private def matchesPtView(tp: Type, ptarg: Type, ptres: Type, undet: List[Symbol]): Boolean = tp match {
      case MethodType(p :: _, restpe) if p.isImplicit => matchesPtView(restpe, ptarg, ptres, undet)
      case MethodType(p :: Nil, restpe)               => matchesArgRes(p.tpe, restpe, ptarg, ptres, undet)
      case ExistentialType(_, qtpe)                   => matchesPtView(normalize(qtpe), ptarg, ptres, undet)
      case Function1(arg1, res1)                      => matchesArgRes(arg1, res1, ptarg, ptres, undet)
      case _                                          => false
    }

    private def matchesArgRes(tparg: Type, tpres: Type, ptarg: Type, ptres: Type, undet: List[Symbol]): Boolean =
     (ptarg weak_<:< tparg) && {
       ptres match {
         case HasMethodMatching(name, argtpes, restpe) =>
           (tpres.member(name) filter (m =>
             isApplicableSafe(undet, m.tpe, argtpes, restpe))) != NoSymbol
         case _ =>
           tpres <:< ptres
       }
     }

    /** Capturing the overlap between isPlausiblyCompatible and normSubType.
     *  This is a faithful translation of the code which was there, but it
     *  seems likely the methods are intended to be even more similar than
     *  they are: perhaps someone more familiar with the intentional distinctions
     *  can examine the now much smaller concrete implementations below.
     */
    private def checkCompatibility(fast: Boolean, tp0: Type, pt0: Type): Boolean = {
      @tailrec def loop(tp: Type, pt: Type): Boolean = tp match {
        case mt @ MethodType(params, restpe) =>
          if (mt.isImplicit)
            loop(restpe, pt)
          else pt match {
            case tr @ TypeRef(pre, sym, args) =>
              if (sym.isAliasType) loop(tp, pt.dealias)
              else if (sym.isAbstractType) loop(tp, pt.bounds.lo)
              else {
                val len = args.length - 1
                hasLength(params, len) &&
                sym == FunctionClass(len) && {
                  var ps = params
                  var as = args
                  if (fast) {
                    while (ps.nonEmpty && as.nonEmpty) {
                      if (!isPlausiblySubType(as.head, ps.head.tpe))
                        return false
                      ps = ps.tail
                      as = as.tail
                    }
                  } else {
                    while (ps.nonEmpty && as.nonEmpty) {
                      if (!(as.head <:< ps.head.tpe))
                        return false
                      ps = ps.tail
                      as = as.tail
                    }
                  }
                  ps.isEmpty && as.nonEmpty && {
                    val lastArg = as.head
                    as.tail.isEmpty && loop(restpe, lastArg)
                  }
                }
              }

            case _            => if (fast) false else tp <:< pt
          }
        case NullaryMethodType(restpe)  => loop(restpe, pt)
        case PolyType(_, restpe)        => loop(restpe, pt)
        case ExistentialType(_, qtpe)   => if (fast) loop(qtpe, pt) else normalize(tp) <:< pt // is !fast case needed??
        case _                          => if (fast) isPlausiblySubType(tp, pt) else tp <:< pt
      }
      loop(tp0, pt0)
    }

    /** This expresses more cleanly in the negative: there's a linear path
     *  to a final true or false.
     */
    private def isPlausiblySubType(tp1: Type, tp2: Type) = !isImpossibleSubType(tp1, tp2)
    private def isImpossibleSubType(tp1: Type, tp2: Type) = tp1.dealiasWiden match {
      // We can only rule out a subtype relationship if the left hand
      // side is a class, else we may not know enough.
      case tr1 @ TypeRef(_, sym1, _) if sym1.isClass =>
        tp2.dealiasWiden match {
          case TypeRef(_, sym2, _)         => sym2.isClass && !(sym1 isWeakSubClass sym2)
          case RefinedType(parents, decls) => decls.nonEmpty && tr1.member(decls.head.name) == NoSymbol
          case _                           => false
        }
      case _ => false
    }

    private def typedImplicit0(info: ImplicitInfo, ptChecked: Boolean, isLocal: Boolean): SearchResult = {
      if (Statistics.canEnable) Statistics.incCounter(plausiblyCompatibleImplicits)
      printTyping (
        ptBlock("typedImplicit0",
          "info.name" -> info.name,
          "ptChecked" -> ptChecked,
          "pt"        -> wildPt,
          "orig"      -> ptBlock("info",
            "undetParams"           -> undetParams,
            "info.pre"              -> info.pre
          ).replaceAll("\\n", "\n  ")
        )
      )

      if (ptChecked || matchesPt(info))
        typedImplicit1(info, isLocal)
      else
        SearchFailure
    }

    private def typedImplicit1(info: ImplicitInfo, isLocal: Boolean): SearchResult = {
      if (Statistics.canEnable) Statistics.incCounter(matchingImplicits)

      val itree = atPos(pos.focus) {
        // workaround for deficient context provided by ModelFactoryImplicitSupport#makeImplicitConstraints
        val isScalaDoc = context.tree == EmptyTree

        if (isLocal && !isScalaDoc) {
          // SI-4270 SI-5376 Always use an unattributed Ident for implicits in the local scope,
          // rather than an attributed Select, to detect shadowing.
          Ident(info.name)
        } else {
          assert(info.pre != NoPrefix, info)
          // SI-2405 Not info.name, which might be an aliased import
          val implicitMemberName = info.sym.name
          Select(gen.mkAttributedQualifier(info.pre), implicitMemberName)
        }
      }
      printTyping("typedImplicit1 %s, pt=%s, from implicit %s:%s".format(
        typeDebug.ptTree(itree), wildPt, info.name, info.tpe)
      )

      def fail(reason: String): SearchResult = failure(itree, reason)
      try {
        val itree1 =
          if (isView) {
            val arg1 :: arg2 :: _ = pt.typeArgs
            typed1(
              atPos(itree.pos)(Apply(itree, List(Ident("<argument>") setType approximate(arg1)))),
              EXPRmode,
              approximate(arg2)
            )
          }
          else
            typed1(itree, EXPRmode, wildPt)

        if (context.hasErrors)
          return fail(context.errBuffer.head.errMsg)

        if (Statistics.canEnable) Statistics.incCounter(typedImplicits)

        printTyping("typed implicit %s:%s, pt=%s".format(itree1, itree1.tpe, wildPt))
        val itree2 = if (isView) (itree1: @unchecked) match { case Apply(fun, _) => fun }
                     else adapt(itree1, EXPRmode, wildPt)

        printTyping("adapted implicit %s:%s to %s".format(
          itree1.symbol, itree2.tpe, wildPt)
        )

        def hasMatchingSymbol(tree: Tree): Boolean = (tree.symbol == info.sym) || {
          tree match {
            case Apply(fun, _)          => hasMatchingSymbol(fun)
            case TypeApply(fun, _)      => hasMatchingSymbol(fun)
            case Select(pre, nme.apply) => pre.symbol == info.sym
            case _                      => false
          }
        }

        if (context.hasErrors)
          fail("hasMatchingSymbol reported error: " + context.errBuffer.head.errMsg)
        else if (isLocal && !hasMatchingSymbol(itree1))
          fail("candidate implicit %s is shadowed by %s".format(
            info.sym.fullLocationString, itree1.symbol.fullLocationString))
        else {
          val tvars = undetParams map freshVar
          def ptInstantiated = pt.instantiateTypeParams(undetParams, tvars)

          printInference("[search] considering %s (pt contains %s) trying %s against pt=%s".format(
            if (undetParams.isEmpty) "no tparams" else undetParams.map(_.name).mkString(", "),
            typeVarsInType(ptInstantiated) filterNot (_.isGround) match { case Nil => "no tvars" ; case tvs => tvs.mkString(", ") },
            itree2.tpe, pt
          ))

          if (matchesPt(itree2.tpe, ptInstantiated, undetParams)) {
            if (tvars.nonEmpty)
              printTyping(ptLine("" + info.sym, "tvars" -> tvars, "tvars.constr" -> tvars.map(_.constr)))

            val targs = solvedTypes(tvars, undetParams, undetParams map varianceInType(pt),
                                    false, lubDepth(List(itree2.tpe, pt)))

            // #2421: check that we correctly instantiated type parameters outside of the implicit tree:
            checkBounds(itree2, NoPrefix, NoSymbol, undetParams, targs, "inferred ")
            if (context.hasErrors)
              return fail("type parameters weren't correctly instantiated outside of the implicit tree: " + context.errBuffer.head.errMsg)

            // filter out failures from type inference, don't want to remove them from undetParams!
            // we must be conservative in leaving type params in undetparams
            // prototype == WildcardType: want to remove all inferred Nothings
            val AdjustedTypeArgs(okParams, okArgs) = adjustTypeArgs(undetParams, tvars, targs)

            val subst: TreeTypeSubstituter =
              if (okParams.isEmpty) EmptyTreeTypeSubstituter
              else {
                val subst = new TreeTypeSubstituter(okParams, okArgs)
                subst traverse itree2
                notifyUndetparamsInferred(okParams, okArgs)
                subst
              }

            // #2421b: since type inference (which may have been
            // performed during implicit search) does not check whether
            // inferred arguments meet the bounds of the corresponding
            // parameter (see note in solvedTypes), must check again
            // here:
            // TODO: I would prefer to just call typed instead of
            // duplicating the code here, but this is probably a
            // hotspot (and you can't just call typed, need to force
            // re-typecheck)
            //
            // This is just called for the side effect of error detection,
            // see SI-6966 to see what goes wrong if we use the result of this
            // as the SearchResult.
            itree2 match {
              case TypeApply(fun, args)           => typedTypeApply(itree2, EXPRmode, fun, args)
              case Apply(TypeApply(fun, args), _) => typedTypeApply(itree2, EXPRmode, fun, args) // t2421c
              case t                              => t
            }

            if (context.hasErrors)
              fail("typing TypeApply reported errors for the implicit tree: " + context.errBuffer.head.errMsg)
            else {
              val result = new SearchResult(itree2, subst)
              if (Statistics.canEnable) Statistics.incCounter(foundImplicits)
              printInference("[success] found %s for pt %s".format(result, ptInstantiated))
              result
            }
          }
          else fail("incompatible: %s does not match expected type %s".format(itree2.tpe, ptInstantiated))
        }
      }
      catch {
        case ex: TypeError =>
          fail(ex.getMessage())
      }
    }

    /** Should implicit definition symbol `sym` be considered for applicability testing?
     *  This is the case if one of the following holds:
     *   - the symbol's type is initialized
     *   - the symbol comes from a classfile
     *   - the symbol comes from a different sourcefile than the current one
     *   - the symbol and the accessed symbol's definitions come before, and do not contain the closest enclosing definition, // see #3373
     *   - the symbol's definition is a val, var, or def with an explicit result type
     *  The aim of this method is to prevent premature cyclic reference errors
     *  by computing the types of only those implicits for which one of these
     *  conditions is true.
     */
    def isValid(sym: Symbol) = {
      def hasExplicitResultType(sym: Symbol) = {
        def hasExplicitRT(tree: Tree) = tree match {
          case x: ValOrDefDef => !x.tpt.isEmpty
          case _              => false
        }
        sym.rawInfo match {
          case tc: TypeCompleter => hasExplicitRT(tc.tree)
          case PolyType(_, tc: TypeCompleter) => hasExplicitRT(tc.tree)
          case _ => true
        }
      }
      def comesBefore(sym: Symbol, owner: Symbol) = {
        val ownerPos = owner.pos.pointOrElse(Int.MaxValue)
        sym.pos.pointOrElse(0) < ownerPos && (
          if (sym.hasAccessorFlag) {
            val symAcc = sym.accessed // #3373
            symAcc.pos.pointOrElse(0) < ownerPos &&
            !(owner.ownerChain exists (o => (o eq sym) || (o eq symAcc))) // probably faster to iterate only once, don't feel like duplicating hasTransOwner for this case
          } else !(owner hasTransOwner sym)) // faster than owner.ownerChain contains sym
      }

      sym.isInitialized ||
      sym.sourceFile == null ||
      (sym.sourceFile ne context.unit.source.file) ||
      hasExplicitResultType(sym) ||
      comesBefore(sym, context.owner)
    }

    /** Prune ImplicitInfos down to either all the eligible ones or the best one.
     *
     *  @param  iss       list of list of infos
     *  @param  isLocal   if true, `iss` represents in-scope implicits, which must respect the normal rules of
     *                    shadowing. The head of the list `iss` must represent implicits from the closest
     *                    enclosing scope, and so on.
     */
    class ImplicitComputation(iss: Infoss, isLocal: Boolean) {
      abstract class Shadower {
        def addInfos(infos: Infos)
        def isShadowed(name: Name): Boolean
      }
      private val shadower: Shadower = {
        /** Used for exclude implicits from outer scopes that are shadowed by same-named implicits */
        final class LocalShadower extends Shadower {
          val shadowed = util.HashSet[Name](512)
          def addInfos(infos: Infos) {
            shadowed addEntries infos.map(_.name)
          }
          def isShadowed(name: Name) = shadowed(name)
        }
        /** Used for the implicits of expected type, when no shadowing checks are needed. */
        object NoShadower extends Shadower {
          def addInfos(infos: Infos) {}
          def isShadowed(name: Name) = false
        }
        if (isLocal) new LocalShadower else NoShadower
      }

      private var best: SearchResult = SearchFailure

      private def isIneligible(info: ImplicitInfo) = (
           info.isCyclicOrErroneous
        || isView && isPredefMemberNamed(info.sym, nme.conforms)
        || shadower.isShadowed(info.name)
        || (!context.macrosEnabled && info.sym.isTermMacro)
      )

      /** True if a given ImplicitInfo (already known isValid) is eligible.
       */
      def survives(info: ImplicitInfo) = (
           !isIneligible(info)                      // cyclic, erroneous, shadowed, or specially excluded
        && isPlausiblyCompatible(info.tpe, wildPt)  // optimization to avoid matchesPt
        && matchesPt(info)                          // stable and matches expected type
      )
      /** The implicits that are not valid because they come later in the source and
       *  lack an explicit result type. Used for error diagnostics only.
       */
      val invalidImplicits = new ListBuffer[Symbol]

      /** Tests for validity and updates invalidImplicits by side effect when false.
       */
      private def checkValid(sym: Symbol) = isValid(sym) || { invalidImplicits += sym ; false }

      /** Preventing a divergent implicit from terminating implicit search,
       *  so that if there is a best candidate it can still be selected.
       */
      private var divergence = false
      private val divergenceHandler: PartialFunction[Throwable, SearchResult] = {
        var remaining = 1;
        { case x: DivergentImplicit if remaining > 0 =>
            remaining -= 1
            divergence = true
            log("discarding divergent implicit during implicit search")
            SearchFailure
        }
      }

      /** Sorted list of eligible implicits.
       */
      val eligible = {
        val matches = iss flatMap { is =>
          val result = is filter (info => checkValid(info.sym) && survives(info))
          shadower addInfos is
          result
        }

        // most frequent one first
        matches sortBy (x => if (isView) -x.useCountView else -x.useCountArg)
      }
      if (eligible.nonEmpty)
        printInference("[search%s] %s with pt=%s in %s, eligible:\n  %s".format(
          if (isView) " view" else "",
          tree, pt, context.owner.enclClass, eligible.mkString("\n  "))
        )

      /** Faster implicit search.  Overall idea:
       *   - prune aggressively
       *   - find the most likely one
       *   - if it matches, forget about all others it improves upon
       */
      @tailrec private def rankImplicits(pending: Infos, acc: Infos): Infos = pending match {
        case Nil      => acc
        case i :: is  =>
          def tryImplicitInfo(i: ImplicitInfo) =
            try typedImplicit(i, ptChecked = true, isLocal)
            catch divergenceHandler

          tryImplicitInfo(i) match {
            case sr if sr.isFailure =>
              // We don't want errors that occur during checking implicit info
              // to influence the check of further infos.
              context.condBufferFlush(_.kind != ErrorKinds.Divergent)
              rankImplicits(is, acc)
            case newBest        =>
              best = newBest
              val newPending = undoLog undo {
                is filterNot (alt => alt == i || {
                  try improves(i, alt)
                  catch {
                    case e: CyclicReference =>
                      if (printInfers) {
                        println(i+" discarded because cyclic reference occurred")
                        e.printStackTrace()
                      }
                      true
                  }
                })
              }
              rankImplicits(newPending, i :: acc)
          }
      }

      /** Returns all eligible ImplicitInfos and their SearchResults in a map.
       */
      def findAll() = mapFrom(eligible)(typedImplicit(_, ptChecked = false, isLocal))

      /** Returns the SearchResult of the best match.
       */
      def findBest(): SearchResult = {
        // After calling rankImplicits, the least frequent matching one is first and
        // earlier elems may improve on later ones, but not the other way.
        // So if there is any element not improved upon by the first it is an error.
        rankImplicits(eligible, Nil) match {
          case Nil            => ()
          case chosen :: rest =>
            rest find (alt => !improves(chosen, alt)) match {
              case Some(competing)  =>
                AmbiguousImplicitError(chosen, competing, "both", "and", "")(isView, pt, tree)(context)
                return AmbiguousSearchFailure // Stop the search once ambiguity is encountered, see t4457_2.scala
              case _                =>
                if (isView) chosen.useCountView += 1
                else chosen.useCountArg += 1
            }
        }

        if (best.isFailure) {
          /** If there is no winner, and we witnessed and caught divergence,
           *  now we can throw it for the error message.
           */
          if (divergence)
            throw DivergentImplicit

          if (invalidImplicits.nonEmpty)
            setAddendum(pos, () =>
              "\n Note: implicit "+invalidImplicits.head+" is not applicable here"+
              " because it comes after the application point and it lacks an explicit result type")
        }

        best
      }
    }

    /** Computes from a list of lists of implicit infos a map which takes
     *  infos which are applicable for given expected type `pt` to their attributed trees.
     *
     *  @param iss            The given list of lists of implicit infos
     *  @param isLocal        Is implicit definition visible without prefix?
     *                        If this is the case then symbols in preceding lists shadow
     *                        symbols of the same name in succeeding lists.
     *  @return               map from infos to search results
     */
    def applicableInfos(iss: Infoss, isLocal: Boolean): Map[ImplicitInfo, SearchResult] = {
      val start       = if (Statistics.canEnable) Statistics.startCounter(subtypeAppInfos) else null
      val computation = new ImplicitComputation(iss, isLocal) { }
      val applicable  = computation.findAll()

      if (Statistics.canEnable) Statistics.stopCounter(subtypeAppInfos, start)
      applicable
    }

    /** Search list of implicit info lists for one matching prototype `pt`.
     *  If found return a search result with a tree from found implicit info
     *  which is typed with expected type `pt`. Otherwise return SearchFailure.
     *
     *  @param implicitInfoss The given list of lists of implicit infos
     *  @param isLocal        Is implicit definition visible without prefix?
     *                        If this is the case then symbols in preceding lists shadow
     *                        symbols of the same name in succeeding lists.
     */
    def searchImplicit(implicitInfoss: Infoss, isLocal: Boolean): SearchResult =
      if (implicitInfoss.forall(_.isEmpty)) SearchFailure
      else new ImplicitComputation(implicitInfoss, isLocal) findBest()

    /** Produce an implicict info map, i.e. a map from the class symbols C of all parts of this type to
     *  the implicit infos in the companion objects of these class symbols C.
     * The parts of a type is the smallest set of types that contains
     *    - the type itself
     *    - the parts of its immediate components (prefix and argument)
     *    - the parts of its base types
     *    - for alias types and abstract types, we take instead the parts
     *    - of their upper bounds.
     *  @return For those parts that refer to classes with companion objects that
     *  can be accessed with unambiguous stable prefixes that are not existentially
     *  bound, the implicits infos which are members of these companion objects.
     */
    private def companionImplicitMap(tp: Type): InfoMap = {

      /** Populate implicit info map by traversing all parts of type `tp`.
       *  Parameters as for `getParts`.
       */
      def getClassParts(tp: Type)(implicit infoMap: InfoMap, seen: mutable.Set[Type], pending: Set[Symbol]) = tp match {
        case TypeRef(pre, sym, args) =>
          infoMap get sym match {
            case Some(infos1) =>
              if (infos1.nonEmpty && !(pre =:= infos1.head.pre.prefix)) {
                log(s"Ignoring implicit members of $pre#$sym as it is also visible via another prefix: ${infos1.head.pre.prefix}")
                infoMap(sym) = List() // ambiguous prefix - ignore implicit members
              }
            case None =>
              if (pre.isStable && !pre.typeSymbol.isExistentiallyBound) {
                val companion = companionSymbolOf(sym, context)
                companion.moduleClass match {
                  case mc: ModuleClassSymbol =>
                    val infos =
                      for (im <- mc.implicitMembers.toList) yield new ImplicitInfo(im.name, singleType(pre, companion), im)
                    if (infos.nonEmpty)
                      infoMap += (sym -> infos)
                  case _ =>
                }
              }
              val bts = tp.baseTypeSeq
              var i = 1
              while (i < bts.length) {
                getParts(bts(i))
                i += 1
              }
              getParts(pre)
            }
      }

      /** Populate implicit info map by traversing all parts of type `tp`.
       *  This method is performance critical.
       *  @param tp   The type for which we want to traverse parts
       *  @param infoMap  The infoMap in which implicit infos corresponding to parts are stored
       *  @param seen     The types that were already visited previously when collecting parts for the given infoMap
       *  @param pending  The set of static symbols for which we are currently trying to collect their parts
       *                  in order to cache them in infoMapCache
       */
      def getParts(tp: Type)(implicit infoMap: InfoMap, seen: mutable.Set[Type], pending: Set[Symbol]) {
        if (seen(tp))
          return
        seen += tp
        tp match {
          case TypeRef(pre, sym, args) =>
            if (sym.isClass) {
              if (!((sym.name == tpnme.REFINE_CLASS_NAME) ||
                    (sym.name startsWith tpnme.ANON_CLASS_NAME) ||
                    (sym.name == tpnme.ROOT))) {
                if (sym.isStatic && !(pending contains sym))
                  infoMap ++= {
                    infoMapCache get sym match {
                      case Some(imap) => imap
                      case None =>
                        val result = new InfoMap
                        getClassParts(sym.tpeHK)(result, new mutable.HashSet(), pending + sym)
                        infoMapCache(sym) = result
                        result
                    }
                  }
                else
                  getClassParts(tp)
                args foreach (getParts(_))
              }
            } else if (sym.isAliasType) {
              getParts(tp.dealias)
            } else if (sym.isAbstractType) {
              getParts(tp.bounds.hi)
            }
          case ThisType(_) =>
            getParts(tp.widen)
          case _: SingletonType =>
            getParts(tp.widen)
          case HasMethodMatching(_, argtpes, restpe) =>
            for (tp <- argtpes) getParts(tp)
            getParts(restpe)
          case RefinedType(ps, _) =>
            for (p <- ps) getParts(p)
          case AnnotatedType(_, t, _) =>
            getParts(t)
          case ExistentialType(_, t) =>
            getParts(t)
          case PolyType(_, t) =>
            getParts(t)
          case _ =>
        }
      }

      val infoMap = new InfoMap
      getParts(tp)(infoMap, new mutable.HashSet(), Set())
      printInference(
        ptBlock("companionImplicitMap " + tp, infoMap.toSeq.map({ case (k, v) => ("" + k, v.mkString(", ")) }): _*)
      )
      infoMap
    }

    /** The implicits made available by type `pt`.
     *  These are all implicits found in companion objects of classes C
     *  such that some part of `tp` has C as one of its superclasses.
     */
    private def implicitsOfExpectedType: Infoss = {
      if (Statistics.canEnable) Statistics.incCounter(implicitCacheAccs)
      implicitsCache get pt match {
        case Some(implicitInfoss) =>
          if (Statistics.canEnable) Statistics.incCounter(implicitCacheHits)
          implicitInfoss
        case None =>
          val start = if (Statistics.canEnable) Statistics.startTimer(subtypeETNanos) else null
          //        val implicitInfoss = companionImplicits(pt)
          val implicitInfoss1 = companionImplicitMap(pt).valuesIterator.toList
          //        val is1 = implicitInfoss.flatten.toSet
          //        val is2 = implicitInfoss1.flatten.toSet
          //        for (i <- is1)
          //          if (!(is2 contains i)) println("!!! implicit infos of "+pt+" differ, new does not contain "+i+",\nold: "+implicitInfoss+",\nnew: "+implicitInfoss1)
          //        for (i <- is2)
          //          if (!(is1 contains i)) println("!!! implicit infos of "+pt+" differ, old does not contain "+i+",\nold: "+implicitInfoss+",\nnew: "+implicitInfoss1)
          if (Statistics.canEnable) Statistics.stopTimer(subtypeETNanos, start)
          implicitsCache(pt) = implicitInfoss1
          if (implicitsCache.size >= sizeLimit)
            implicitsCache -= implicitsCache.keysIterator.next
          implicitInfoss1
      }
    }

    private def TagSymbols =  TagMaterializers.keySet
    private val TagMaterializers = Map[Symbol, Symbol](
      ClassTagClass    -> materializeClassTag,
      WeakTypeTagClass -> materializeWeakTypeTag,
      TypeTagClass     -> materializeTypeTag
    )

    /** Creates a tree will produce a tag of the requested flavor.
      * An EmptyTree is returned if materialization fails.
      */
    private def tagOfType(pre: Type, tp: Type, tagClass: Symbol): SearchResult = {
      def success(arg: Tree) = {
        def isMacroException(msg: String): Boolean =
          // [Eugene] very unreliable, ask Hubert about a better way
          msg contains "exception during macro expansion"

        def processMacroExpansionError(pos: Position, msg: String): SearchResult = {
          // giving up and reporting all macro exceptions regardless of their source
          // this might lead to an avalanche of errors if one of your implicit macros misbehaves
          if (isMacroException(msg)) context.error(pos, msg)
          failure(arg, "failed to typecheck the materialized tag: %n%s".format(msg), pos)
        }

        try {
          val tree1 = typedPos(pos.focus)(arg)
          if (context.hasErrors) processMacroExpansionError(context.errBuffer.head.errPos, context.errBuffer.head.errMsg)
          else new SearchResult(tree1, EmptyTreeTypeSubstituter)
        } catch {
          case ex: TypeError =>
            processMacroExpansionError(ex.pos, ex.msg)
        }
      }

      val prefix = (
        // ClassTags are not path-dependent, so their materializer doesn't care about prefixes
        if (tagClass eq ClassTagClass) EmptyTree
        else pre match {
          case SingleType(prePre, preSym) =>
            gen.mkAttributedRef(prePre, preSym) setType pre
          // necessary only to compile typetags used inside the Universe cake
          case ThisType(thisSym) =>
            gen.mkAttributedThis(thisSym)
          case _ =>
            // if ``pre'' is not a PDT, e.g. if someone wrote
            //   implicitly[scala.reflect.macros.Context#TypeTag[Int]]
            // then we need to fail, because we don't know the prefix to use during type reification
            // upd. we also need to fail silently, because this is a very common situation
            // e.g. quite often we're searching for BaseUniverse#TypeTag, e.g. for a type tag in any universe
            // so that if we find one, we could convert it to whatever universe we need by the means of the `in` method
            // if no tag is found in scope, we end up here, where we ask someone to materialize the tag for us
            // however, since the original search was about a tag with no particular prefix, we cannot proceed
            // this situation happens very often, so emitting an error message here (even if only for -Xlog-implicits) would be too much
            //return failure(tp, "tag error: unsupported prefix type %s (%s)".format(pre, pre.kind))
            return SearchFailure
        }
      )
      // todo. migrate hardcoded materialization in Implicits to corresponding implicit macros
<<<<<<< HEAD
      val materializer = atPos(pos.focus)(gen.mkMethodCall(TagMaterializers(tagClass), List(tp), if (prefix != EmptyTree) List(prefix) else List()))
      if (settings.XlogImplicits.value) println("materializing requested %s.%s[%s] using %s".format(pre, tagClass.name, tp, materializer))
=======
      var materializer = atPos(pos.focus)(gen.mkMethodCall(TagMaterializers(tagClass), List(tp), if (prefix != EmptyTree) List(prefix) else List()))
      if (settings.XlogImplicits.value) reporter.echo(pos, "materializing requested %s.%s[%s] using %s".format(pre, tagClass.name, tp, materializer))
>>>>>>> f51ed74a
      if (context.macrosEnabled) success(materializer)
      // don't call `failure` here. if macros are disabled, we just fail silently
      // otherwise -Xlog-implicits will spam the long with zillions of "macros are disabled"
      // this is ugly but temporary, since all this code will be removed once I fix implicit macros
      else SearchFailure
    }

    private val ManifestSymbols = Set[Symbol](PartialManifestClass, FullManifestClass, OptManifestClass)

    /** Creates a tree that calls the relevant factory method in object
      * scala.reflect.Manifest for type 'tp'. An EmptyTree is returned if
      * no manifest is found. todo: make this instantiate take type params as well?
      */
    private def manifestOfType(tp: Type, flavor: Symbol): SearchResult = {
      val full = flavor == FullManifestClass
      val opt = flavor == OptManifestClass

      /** Creates a tree that calls the factory method called constructor in object scala.reflect.Manifest */
      def manifestFactoryCall(constructor: String, tparg: Type, args: Tree*): Tree =
        if (args contains EmptyTree) EmptyTree
        else typedPos(tree.pos.focus) {
          val mani = gen.mkManifestFactoryCall(full, constructor, tparg, args.toList)
          if (settings.debug.value) println("generated manifest: "+mani) // DEBUG
          mani
        }

      /** Creates a tree representing one of the singleton manifests.*/
      def findSingletonManifest(name: String) = typedPos(tree.pos.focus) {
        Select(gen.mkAttributedRef(FullManifestModule), name)
      }

      /** Re-wraps a type in a manifest before calling inferImplicit on the result */
      def findManifest(tp: Type, manifestClass: Symbol = if (full) FullManifestClass else PartialManifestClass) =
        inferImplicit(tree, appliedType(manifestClass, tp), true, false, context).tree

      def findSubManifest(tp: Type) = findManifest(tp, if (full) FullManifestClass else OptManifestClass)
      def mot(tp0: Type, from: List[Symbol], to: List[Type]): SearchResult = {
        implicit def wrapResult(tree: Tree): SearchResult =
          if (tree == EmptyTree) SearchFailure else new SearchResult(tree, if (from.isEmpty) EmptyTreeTypeSubstituter else new TreeTypeSubstituter(from, to))

        val tp1 = tp0.dealias
        tp1 match {
          case ThisType(_) | SingleType(_, _) =>
            // can't generate a reference to a value that's abstracted over by an existential
            if (containsExistential(tp1)) EmptyTree
            else manifestFactoryCall("singleType", tp, gen.mkAttributedQualifier(tp1))
          case ConstantType(value) =>
            manifestOfType(tp1.deconst, FullManifestClass)
          case TypeRef(pre, sym, args) =>
            if (isPrimitiveValueClass(sym) || isPhantomClass(sym)) {
              findSingletonManifest(sym.name.toString)
            } else if (sym == ObjectClass || sym == AnyRefClass) {
              findSingletonManifest("Object")
            } else if (sym == RepeatedParamClass || sym == ByNameParamClass) {
              EmptyTree
            } else if (sym == ArrayClass && args.length == 1) {
              manifestFactoryCall("arrayType", args.head, findManifest(args.head))
            } else if (sym.isClass) {
              val classarg0 = gen.mkClassOf(tp1)
              val classarg = tp match {
                case _: ExistentialType => gen.mkCast(classarg0, ClassType(tp))
                case _                  => classarg0
              }
              val suffix = classarg :: (args map findSubManifest)
              manifestFactoryCall(
                "classType", tp,
                (if ((pre eq NoPrefix) || pre.typeSymbol.isStaticOwner) suffix
                 else findSubManifest(pre) :: suffix): _*)
            } else if (sym.isExistentiallyBound && full) {
              manifestFactoryCall("wildcardType", tp,
                                  findManifest(tp.bounds.lo), findManifest(tp.bounds.hi))
            }
            // looking for a manifest of a type parameter that hasn't been inferred by now,
            // can't do much, but let's not fail
            else if (undetParams contains sym) {
              // #3859: need to include the mapping from sym -> NothingClass.tpe in the SearchResult
              mot(NothingClass.tpe, sym :: from, NothingClass.tpe :: to)
            } else {
              // a manifest should have been found by normal searchImplicit
              EmptyTree
            }
          case RefinedType(parents, decls) => // !!! not yet: if !full || decls.isEmpty =>
            // refinement is not generated yet
            if (hasLength(parents, 1)) findManifest(parents.head)
            else if (full) manifestFactoryCall("intersectionType", tp, parents map findSubManifest: _*)
            else mot(erasure.intersectionDominator(parents), from, to)
          case ExistentialType(tparams, result) =>
            mot(tp1.skolemizeExistential, from, to)
          case _ =>
            EmptyTree
          }
      }

      if (full) {
        val tagInScope = resolveTypeTag(pos, NoType, tp, concrete = true, allowMaterialization = false)
        if (tagInScope.isEmpty) mot(tp, Nil, Nil)
        else {
          if (ReflectRuntimeUniverse == NoSymbol) {
            // todo. write a test for this
            context.error(pos,
              sm"""to create a manifest here, it is necessary to interoperate with the type tag `$tagInScope` in scope.
                  |however typetag -> manifest conversion requires Scala reflection, which is not present on the classpath.
                  |to proceed put scala-reflect.jar on your compilation classpath and recompile.""")
            return SearchFailure
          }
          if (resolveClassTag(pos, tp, allowMaterialization = true) == EmptyTree) {
            context.error(pos,
              sm"""to create a manifest here, it is necessary to interoperate with the type tag `$tagInScope` in scope.
                  |however typetag -> manifest conversion requires a class tag for the corresponding type to be present.
                  |to proceed add a class tag to the type `$tp` (e.g. by introducing a context bound) and recompile.""")
            return SearchFailure
          }
          val cm = typed(Ident(ReflectRuntimeCurrentMirror))
          val interop = gen.mkMethodCall(ReflectRuntimeUniverse, nme.typeTagToManifest, List(tp), List(cm, tagInScope))
          wrapResult(interop)
        }
      } else {
        mot(tp, Nil, Nil) match {
          case SearchFailure if opt => wrapResult(gen.mkAttributedRef(NoManifest))
          case result               => result
        }
      }
    }

    def wrapResult(tree: Tree): SearchResult =
      if (tree == EmptyTree) SearchFailure else new SearchResult(tree, EmptyTreeTypeSubstituter)

    /** Materializes implicits of predefined types (currently, manifests and tags).
     *  Will be replaced by implicit macros once we fix them.
     */
    private def materializeImplicit(pt: Type): SearchResult =
      pt match {
        case TypeRef(_, sym, _) if sym.isAbstractType =>
          materializeImplicit(pt.dealias.bounds.lo) // #3977: use pt.dealias, not pt (if pt is a type alias, pt.bounds.lo == pt)
        case pt @ TypeRef(pre, sym, arg :: Nil) =>
          sym match {
            case sym if ManifestSymbols(sym) => manifestOfType(arg, sym)
            case sym if TagSymbols(sym) => tagOfType(pre, arg, sym)
            // as of late ClassManifest is an alias of ClassTag
            // hence we need to take extra care when performing dealiasing
            // because it might destroy the flavor of the manifest requested by the user
            // when the user wants ClassManifest[T], we should invoke `manifestOfType` not `tagOfType`
            // hence we don't do `pt.dealias` as we did before, but rather do `pt.betaReduce`
            // unlike `dealias`, `betaReduce` performs at most one step of dealiasing
            // while dealias pops all aliases in a single invocation
            case sym if sym.isAliasType => materializeImplicit(pt.betaReduce)
            case _ => SearchFailure
          }
        case _ =>
          SearchFailure
      }

    /** The result of the implicit search:
     *  First search implicits visible in current context.
     *  If that fails, search implicits in expected type `pt`.
     *
     *  todo. the following lines should be deleted after we migrate delegate tag materialization to implicit macros
     *  If that fails, and `pt` is an instance of a ClassTag, try to construct a class tag.
     *  If that fails, and `pt` is an instance of a TypeTag, try to construct a type tag.
     *  If that fails, and `pt` is an instance of a ClassManifest, try to construct a class manifest.
     *  If that fails, and `pt` is an instance of a Manifest, try to construct a manifest.
     *  If that fails, and `pt` is an instance of a OptManifest, try to construct a class manifest and return NoManifest if construction fails.
     *  If all fails return SearchFailure
     */
    def bestImplicit: SearchResult = {
      val failstart = if (Statistics.canEnable) Statistics.startTimer(inscopeFailNanos) else null
      val succstart = if (Statistics.canEnable) Statistics.startTimer(inscopeSucceedNanos) else null

      var result = searchImplicit(context.implicitss, true)

      if (result.isFailure) {
        if (Statistics.canEnable) Statistics.stopTimer(inscopeFailNanos, failstart)
      } else {
        if (Statistics.canEnable) Statistics.stopTimer(inscopeSucceedNanos, succstart)
        if (Statistics.canEnable) Statistics.incCounter(inscopeImplicitHits)
      }
      if (result.isFailure) {
        val previousErrs = context.flushAndReturnBuffer()
        val failstart = if (Statistics.canEnable) Statistics.startTimer(oftypeFailNanos) else null
        val succstart = if (Statistics.canEnable) Statistics.startTimer(oftypeSucceedNanos) else null

        val wasAmbigious = result.isAmbiguousFailure // SI-6667, never search companions after an ambiguous error in in-scope implicits
        result = materializeImplicit(pt)

        // `materializeImplicit` does some preprocessing for `pt`
        // is it only meant for manifests/tags or we need to do the same for `implicitsOfExpectedType`?
        if (result.isFailure && !wasAmbigious) result = searchImplicit(implicitsOfExpectedType, false)

        if (result.isFailure) {
          context.updateBuffer(previousErrs)
          if (Statistics.canEnable) Statistics.stopTimer(oftypeFailNanos, failstart)
        } else {
          if (Statistics.canEnable) Statistics.stopTimer(oftypeSucceedNanos, succstart)
          if (Statistics.canEnable) Statistics.incCounter(oftypeImplicitHits)
        }
      }

      if (result.isFailure && settings.debug.value)
        log("no implicits found for "+pt+" "+pt.typeSymbol.info.baseClasses+" "+implicitsOfExpectedType)

      result
    }

    def allImplicits: List[SearchResult] = {
      def search(iss: Infoss, isLocal: Boolean) = applicableInfos(iss, isLocal).values
      (search(context.implicitss, true) ++ search(implicitsOfExpectedType, false)).toList.filter(_.tree ne EmptyTree)
    }

    // find all implicits for some type that contains type variables
    // collect the constraints that result from typing each implicit
    def allImplicitsPoly(tvars: List[TypeVar]): List[(SearchResult, List[TypeConstraint])] = {
      def resetTVars() = tvars foreach { _.constr = new TypeConstraint }

      def eligibleInfos(iss: Infoss, isLocal: Boolean) = {
        val eligible = new ImplicitComputation(iss, isLocal).eligible
        eligible.toList.flatMap {
          (ii: ImplicitInfo) =>
        // each ImplicitInfo contributes a distinct set of constraints (generated indirectly by typedImplicit)
        // thus, start each type var off with a fresh for every typedImplicit
        resetTVars()
        // any previous errors should not affect us now
        context.flushBuffer()

            val res = typedImplicit(ii, ptChecked = false, isLocal)
        if (res.tree ne EmptyTree) List((res, tvars map (_.constr)))
        else Nil
      }
    }
      eligibleInfos(context.implicitss, isLocal = true) ++ eligibleInfos(implicitsOfExpectedType, isLocal = false)
  }
  }

  object ImplicitNotFoundMsg {
    def unapply(sym: Symbol): Option[(Message)] = sym.implicitNotFoundMsg match {
      case Some(m) => Some(new Message(sym, m))
      case None if sym.isAliasType =>
        // perform exactly one step of dealiasing
        // this is necessary because ClassManifests are now aliased to ClassTags
        // but we don't want to intimidate users by showing unrelated error messages
        unapply(sym.info.resultType.betaReduce.typeSymbolDirect)
      case _ => None
    }

    // check the message's syntax: should be a string literal that may contain occurrences of the string "${X}",
    // where `X` refers to a type parameter of `sym`
    def check(sym: Symbol): Option[String] =
      sym.getAnnotation(ImplicitNotFoundClass).flatMap(_.stringArg(0) match {
        case Some(m) => new Message(sym, m).validate
        case None => Some("Missing argument `msg` on implicitNotFound annotation.")
      })


    class Message(sym: Symbol, msg: String) {
      // http://dcsobral.blogspot.com/2010/01/string-interpolation-in-scala-with.html
      private def interpolate(text: String, vars: Map[String, String]) = {
        """\$\{([^}]+)\}""".r.replaceAllIn(text, (_: Regex.Match) match {
          case Regex.Groups(v) => java.util.regex.Matcher.quoteReplacement(vars.getOrElse(v, "")) // #3915: need to quote replacement string since it may include $'s (such as the interpreter's $iw)
        })}

      private lazy val typeParamNames: List[String] = sym.typeParams.map(_.decodedName)

      def format(paramName: Name, paramTp: Type): String = format(paramTp.typeArgs map (_.toString))
      def format(typeArgs: List[String]): String =
        interpolate(msg, Map((typeParamNames zip typeArgs): _*)) // TODO: give access to the name and type of the implicit argument, etc?

      def validate: Option[String] = {
        // is there a shorter way to avoid the intermediate toList?
        val refs = """\$\{([^}]+)\}""".r.findAllIn(msg).matchData.map(_ group 1).toSet
        val decls = typeParamNames.toSet

        (refs &~ decls) match {
          case s if s.isEmpty => None
          case unboundNames =>
            val singular = unboundNames.size == 1
            Some("The type parameter"+( if(singular) " " else "s " )+ unboundNames.mkString(", ")  +
                  " referenced in the message of the @implicitNotFound annotation "+( if(singular) "is" else "are" )+
                  " not defined by "+ sym +".")
        }
      }
    }
  }
}

object ImplicitsStats {

  import scala.reflect.internal.TypesStats._

  val rawTypeImpl         = Statistics.newSubCounter ("  of which in implicits", rawTypeCount)
  val subtypeImpl         = Statistics.newSubCounter("  of which in implicit", subtypeCount)
  val findMemberImpl      = Statistics.newSubCounter("  of which in implicit", findMemberCount)
  val subtypeAppInfos     = Statistics.newSubCounter("  of which in app impl", subtypeCount)
  val implicitSearchCount = Statistics.newCounter   ("#implicit searches", "typer")
  val plausiblyCompatibleImplicits
                                  = Statistics.newSubCounter("  #plausibly compatible", implicitSearchCount)
  val matchingImplicits   = Statistics.newSubCounter("  #matching", implicitSearchCount)
  val typedImplicits      = Statistics.newSubCounter("  #typed", implicitSearchCount)
  val foundImplicits      = Statistics.newSubCounter("  #found", implicitSearchCount)
  val improvesCount       = Statistics.newSubCounter("implicit improves tests", implicitSearchCount)
  val improvesCachedCount = Statistics.newSubCounter("#implicit improves cached ", implicitSearchCount)
  val inscopeImplicitHits = Statistics.newSubCounter("#implicit inscope hits", implicitSearchCount)
  val oftypeImplicitHits  = Statistics.newSubCounter("#implicit oftype hits ", implicitSearchCount)
  val implicitNanos       = Statistics.newSubTimer  ("time spent in implicits", typerNanos)
  val inscopeSucceedNanos = Statistics.newSubTimer  ("  successful in scope", typerNanos)
  val inscopeFailNanos    = Statistics.newSubTimer  ("  failed in scope", typerNanos)
  val oftypeSucceedNanos  = Statistics.newSubTimer  ("  successful of type", typerNanos)
  val oftypeFailNanos     = Statistics.newSubTimer  ("  failed of type", typerNanos)
  val subtypeETNanos      = Statistics.newSubTimer  ("  assembling parts", typerNanos)
  val matchesPtNanos      = Statistics.newSubTimer  ("  matchesPT", typerNanos)
  val implicitCacheAccs   = Statistics.newCounter   ("implicit cache accesses", "typer")
  val implicitCacheHits   = Statistics.newSubCounter("implicit cache hits", implicitCacheAccs)
}

class DivergentImplicit extends Exception
object DivergentImplicit extends DivergentImplicit<|MERGE_RESOLUTION|>--- conflicted
+++ resolved
@@ -149,7 +149,7 @@
   class SearchResult(val tree: Tree, val subst: TreeTypeSubstituter) {
     override def toString = "SearchResult(%s, %s)".format(tree,
       if (subst.isEmpty) "" else subst)
-
+    
     def isFailure          = false
     def isAmbiguousFailure = false
     final def isSuccess    = !isFailure
@@ -158,7 +158,7 @@
   lazy val SearchFailure = new SearchResult(EmptyTree, EmptyTreeTypeSubstituter) {
     override def isFailure = true
   }
-
+  
   lazy val AmbiguousSearchFailure = new SearchResult(EmptyTree, EmptyTreeTypeSubstituter) {
     override def isFailure          = true
     override def isAmbiguousFailure = true
@@ -244,7 +244,7 @@
   object HasMember {
     private val hasMemberCache = perRunCaches.newMap[Name, Type]()
     def apply(name: Name): Type = hasMemberCache.getOrElseUpdate(name, memberWildcardType(name, WildcardType))
-  }
+    }
 
   /** An extractor for types of the form ? { name: (? >: argtpe <: Any*)restp }
    */
@@ -1127,13 +1127,8 @@
         }
       )
       // todo. migrate hardcoded materialization in Implicits to corresponding implicit macros
-<<<<<<< HEAD
       val materializer = atPos(pos.focus)(gen.mkMethodCall(TagMaterializers(tagClass), List(tp), if (prefix != EmptyTree) List(prefix) else List()))
-      if (settings.XlogImplicits.value) println("materializing requested %s.%s[%s] using %s".format(pre, tagClass.name, tp, materializer))
-=======
-      var materializer = atPos(pos.focus)(gen.mkMethodCall(TagMaterializers(tagClass), List(tp), if (prefix != EmptyTree) List(prefix) else List()))
       if (settings.XlogImplicits.value) reporter.echo(pos, "materializing requested %s.%s[%s] using %s".format(pre, tagClass.name, tp, materializer))
->>>>>>> f51ed74a
       if (context.macrosEnabled) success(materializer)
       // don't call `failure` here. if macros are disabled, we just fail silently
       // otherwise -Xlog-implicits will spam the long with zillions of "macros are disabled"
