--- conflicted
+++ resolved
@@ -962,9 +962,9 @@
       // Assign the moduleClass info (templateSig returns a ClassInfoType)
       val clazz = moduleSym.moduleClass
       clazz setInfo pluginsTp
-      // clazz.tpe returns a `ModuleTypeRef(clazz)`, a typeRef that links to the module class `clazz`
+      // clazz.tpe_* returns a `ModuleTypeRef(clazz)`, a typeRef that links to the module class `clazz`
       // (clazz.info would the ClassInfoType, which is not what should be assigned to the module symbol)
-      clazz.tpe
+      clazz.tpe_*
     }
 
     /**
@@ -986,15 +986,6 @@
     private def methodSig(ddef: DefDef): Type = {
 
       // DEPMETTODO: do we need to skolemize value parameter symbols?
-<<<<<<< HEAD
-      if (tpt.isEmpty && meth.name == nme.CONSTRUCTOR) {
-        tpt defineType context.enclClass.owner.tpe_*
-        tpt setPos meth.pos.focus
-      }
-      var resultPt = if (tpt.isEmpty) WildcardType else typer.typedType(tpt).tpe
-      val site = clazz.thisType
-=======
->>>>>>> f3cdf146
 
       val DefDef(_, _, tparams, vparamss, tpt, _) = ddef
 
@@ -1131,7 +1122,7 @@
       }
 
       if (tpt.isEmpty && meth.name == nme.CONSTRUCTOR) {
-        tpt defineType context.enclClass.owner.tpe
+        tpt defineType context.enclClass.owner.tpe_*
         tpt setPos meth.pos.focus
       }
 
@@ -1167,14 +1158,8 @@
       // because @macroImpl annotation only gets assigned during typechecking
       // otherwise macro defs wouldn't be able to robustly coexist with their clients
       // because a client could be typechecked before a macro def that it uses
-<<<<<<< HEAD
-      if (ddef.symbol.isMacro) {
-        val pt = resultPt.substSym(tparamSyms, tparams map (_.symbol))
-        typer.computeMacroDefType(ddef, pt)
-=======
-      if (meth.isTermMacro) {
+      if (meth.isMacro) {
         typer.computeMacroDefType(ddef, resTpFromOverride)
->>>>>>> f3cdf146
       }
 
       val res = thisMethodType({
@@ -1393,8 +1378,7 @@
         transformed(imp) = newImport
         // copy symbol and type attributes back into old expression
         // so that the structure builder will find it.
-        expr.symbol = expr1.symbol
-        expr.tpe = expr1.tpe
+        expr setSymbol expr1.symbol setType expr1.tpe
         ImportType(expr1)
       }
     }
@@ -1466,66 +1450,6 @@
       if (sym.isModule) annotate(sym.moduleClass)
 
       def getSig = tree match {
-<<<<<<< HEAD
-        case cdef @ ClassDef(_, name, tparams, impl) =>
-          val clazz = tree.symbol
-          val result = createNamer(tree).classSig(tparams, impl)
-          clazz setInfo result
-          if (clazz.isDerivedValueClass) {
-            log("Ensuring companion for derived value class " + name + " at " + cdef.pos.show)
-            clazz setFlag FINAL
-            // Don't force the owner's info lest we create cycles as in SI-6357.
-            enclosingNamerWithScope(clazz.owner.rawInfo.decls).ensureCompanionObject(cdef)
-          }
-          result
-
-        case ModuleDef(_, _, impl) =>
-          val clazz = sym.moduleClass
-          clazz setInfo createNamer(tree).templateSig(impl)
-          clazz.tpe
-
-        case ddef @ DefDef(mods, _, tparams, vparamss, tpt, rhs) =>
-          // TODO: cleanup parameter list
-          createNamer(tree).methodSig(ddef, mods, tparams, vparamss, tpt, rhs)
-
-        case vdef @ ValDef(mods, name, tpt, rhs) =>
-          val isBeforeSupercall = (
-               (sym hasFlag PARAM | PRESUPER)
-            && !mods.isJavaDefined
-            && sym.owner.isConstructor
-          )
-          val typer1 = typer.constrTyperIf(isBeforeSupercall)
-          if (tpt.isEmpty) {
-            if (rhs.isEmpty) {
-              MissingParameterOrValTypeError(tpt)
-              ErrorType
-            }
-            else assignTypeToTree(vdef, newTyper(typer1.context.make(vdef, sym)), WildcardType)
-          }
-          else typer1.typedType(tpt).tpe
-
-        case TypeDef(_, _, tparams, rhs) =>
-          createNamer(tree).typeDefSig(sym, tparams, rhs) //@M!
-
-        case Import(expr, selectors) =>
-          val expr1 = typer.typedQualifier(expr)
-          typer checkStable expr1
-          if (expr1.symbol != null && expr1.symbol.isRootPackage)
-            RootImportError(tree)
-
-          if (expr1.isErrorTyped)
-            ErrorType
-          else {
-            val newImport = treeCopy.Import(tree, expr1, selectors).asInstanceOf[Import]
-            checkSelectors(newImport)
-            transformed(tree) = newImport
-            // copy symbol and type attributes back into old expression
-            // so that the structure builder will find it.
-            expr setSymbol expr1.symbol setType expr1.tpe
-            ImportType(expr1)
-          }
-      }
-=======
         case cdef: ClassDef =>
           createNamer(tree).classSig(cdef)
 
@@ -1534,7 +1458,6 @@
 
         case ddef: DefDef =>
           createNamer(tree).methodSig(ddef)
->>>>>>> f3cdf146
 
         case vdef: ValDef =>
           createNamer(tree).valDefSig(vdef)
