/* NSC -- new scala compiler
 * Copyright 2005-2013 LAMP/EPFL
 * @author  Iulian Dragos
 */


package scala.tools.nsc
package backend.opt

import scala.collection.{ mutable, immutable }

/**
 */
abstract class DeadCodeElimination extends SubComponent {
  import global._
  import icodes._
  import icodes.opcodes._
  import definitions.RuntimePackage

  /** The block and index where an instruction is located */
  type InstrLoc = (BasicBlock, Int)
  
  val phaseName = "dce"

  /** Create a new phase */
  override def newPhase(p: Phase) = new DeadCodeEliminationPhase(p)

  /** Dead code elimination phase.
   */
  class DeadCodeEliminationPhase(prev: Phase) extends ICodePhase(prev) {

    def name = phaseName
    val dce = new DeadCode()

    override def apply(c: IClass) {
      if (settings.Xdce.value)
        dce.analyzeClass(c)
    }
  }

  /** closures that are instantiated at least once, after dead code elimination */
  val liveClosures: mutable.Set[Symbol] = new mutable.HashSet()

  /** Remove dead code.
   */
  class DeadCode {

    def analyzeClass(cls: IClass) {
      log(s"Analyzing ${cls.methods.size} methods in $cls.")
      cls.methods.foreach { m =>
        this.method = m
        dieCodeDie(m)
        global.closureElimination.peephole(m)
      }
    }

    val rdef = new reachingDefinitions.ReachingDefinitionsAnalysis;

    /** Use-def chain: give the reaching definitions at the beginning of given instruction. */
    var defs: immutable.Map[InstrLoc, immutable.Set[rdef.lattice.Definition]] = immutable.HashMap.empty

    /** Useful instructions which have not been scanned yet. */
    val worklist: mutable.Set[InstrLoc] = new mutable.LinkedHashSet

    /** what instructions have been marked as useful? */
    val useful: mutable.Map[BasicBlock, mutable.BitSet] = perRunCaches.newMap()

    /** what local variables have been accessed at least once? */
    var accessedLocals: List[Local] = Nil
    
    /** Map from a local and a basic block to the instructions that store to that local in that basic block */
    val localStores = mutable.Map[(Local, BasicBlock), mutable.BitSet]() withDefault {_ => mutable.BitSet()}
    
    /** Stores that clobber previous stores to array or ref locals. See SI-5313 */
    val clobbers = mutable.Set[InstrLoc]()

    /** the current method. */
    var method: IMethod = _

    /** Map instructions who have a drop on some control path, to that DROP instruction. */
    val dropOf: mutable.Map[InstrLoc, List[InstrLoc]] = perRunCaches.newMap()

    def dieCodeDie(m: IMethod) {
      if (m.hasCode) {
        debuglog("dead code elimination on " + m);
        dropOf.clear()
        localStores.clear()
        clobbers.clear()
        m.code.blocks.clear()
        accessedLocals = m.params.reverse
        m.code.blocks ++= linearizer.linearize(m)
        collectRDef(m)
        mark
        sweep(m)
        accessedLocals = accessedLocals.distinct
        val diff = m.locals diff accessedLocals
        if (diff.nonEmpty) {
          val msg = diff.map(_.sym.name)mkString(", ")
          log(s"Removed ${diff.size} dead locals: $msg")
          m.locals = accessedLocals.reverse
        }
      }
    }

    /** collect reaching definitions and initial useful instructions for this method. */
    def collectRDef(m: IMethod): Unit = if (m.hasCode) {
      defs = immutable.HashMap.empty; worklist.clear(); useful.clear();
      rdef.init(m);
      rdef.run;

      m foreachBlock { bb =>
        useful(bb) = new mutable.BitSet(bb.size)
        var rd = rdef.in(bb);
        for (Pair(i, idx) <- bb.toList.zipWithIndex) {
          i match {

            case LOAD_LOCAL(_) =>
              defs = defs + Pair(((bb, idx)), rd.vars)

            case STORE_LOCAL(l) =>
              /* SI-4935 Check whether a module is stack top, if so mark the instruction that loaded it
               * (otherwise any side-effects of the module's constructor go lost).
               *   (a) The other two cases where a module's value is stored (STORE_FIELD and STORE_ARRAY_ITEM)
               *       are already marked (case clause below).
               *   (b) A CALL_METHOD targeting a method `m1` where the receiver is potentially a module (case clause below)
               *       will have the module's load marked provided `isSideEffecting(m1)`.
               *       TODO check for purity (the ICode?) of the module's constructor (besides m1's purity).
               *       See also https://github.com/paulp/scala/blob/topic/purity-analysis/src/compiler/scala/tools/nsc/backend/opt/DeadCodeElimination.scala
               */
              val necessary = rdef.findDefs(bb, idx, 1) exists { p =>
                val (bb1, idx1) = p
                bb1(idx1) match {
                  case LOAD_MODULE(module) => isLoadNeeded(module)
                  case _                   => false
                }
              }
              if (necessary) worklist += ((bb, idx))
              // add it to the localStores map
              val key = (l, bb)
              val set = localStores(key)
              set += idx
              localStores(key) = set

            case RETURN(_) | JUMP(_) | CJUMP(_, _, _, _) | CZJUMP(_, _, _, _) | STORE_FIELD(_, _) |
                 THROW(_)   | LOAD_ARRAY_ITEM(_) | STORE_ARRAY_ITEM(_) | SCOPE_ENTER(_) | SCOPE_EXIT(_) | STORE_THIS(_) |
                 LOAD_EXCEPTION(_) | SWITCH(_, _) | MONITOR_ENTER() | MONITOR_EXIT() => worklist += ((bb, idx))
            case CALL_METHOD(m1, _) if isSideEffecting(m1) => worklist += ((bb, idx)); debuglog("marking " + m1)
            case CALL_METHOD(m1, SuperCall(_)) =>
              worklist += ((bb, idx)) // super calls to constructor
            case DROP(_) =>
              val necessary = rdef.findDefs(bb, idx, 1) exists { p =>
                val (bb1, idx1) = p
                bb1(idx1) match {
                  case CALL_METHOD(m1, _) if isSideEffecting(m1) => true
                  case LOAD_EXCEPTION(_) | DUP(_) | LOAD_MODULE(_) => true
                  case _ =>
                    dropOf((bb1, idx1)) = (bb,idx) :: dropOf.getOrElse((bb1, idx1), Nil)
//                    println("DROP is innessential: " + i + " because of: " + bb1(idx1) + " at " + bb1 + ":" + idx1)
                    false
                }
              }
              if (necessary) worklist += ((bb, idx))
            case LOAD_MODULE(sym) if isLoadNeeded(sym) =>
              worklist += ((bb, idx)) // SI-4859 Module initialization might side-effect.
            case _ => ()
          }
          rd = rdef.interpret(bb, idx, rd)
        }
      }
    }

    private def isLoadNeeded(module: Symbol): Boolean = {
      module.info.member(nme.CONSTRUCTOR).filter(isSideEffecting) != NoSymbol
    }

    /** Mark useful instructions. Instructions in the worklist are each inspected and their
     *  dependencies are marked useful too, and added to the worklist.
     */
    def mark() {
//      log("Starting with worklist: " + worklist)
      while (!worklist.isEmpty) {
        val (bb, idx) = worklist.head
        worklist -= ((bb, idx))
        debuglog("Marking instr: \tBB_" + bb + ": " + idx + " " + bb(idx))

        val instr = bb(idx)
        // adds the instrutions that define the stack values about to be consumed to the work list to 
        // be marked useful
        def addDefs() = for ((bb1, idx1) <- rdef.findDefs(bb, idx, instr.consumed) if !useful(bb1)(idx1)) {
          debuglog(s"\t${bb1(idx1)} is consumed by $instr")
          worklist += ((bb1, idx1))
        }

        if (!useful(bb)(idx)) {
          useful(bb) += idx
          dropOf.get(bb, idx) foreach {
              for ((bb1, idx1) <- _)
                useful(bb1) += idx1
          }
          instr match {
            case LOAD_LOCAL(l1) =>
              for ((l2, bb1, idx1) <- defs((bb, idx)) if l1 == l2; if !useful(bb1)(idx1)) {
                debuglog("\tAdding " + bb1(idx1))
                worklist += ((bb1, idx1))
              }

            case STORE_LOCAL(l1) if l1.kind.isRefOrArrayType => 
              addDefs()
              // see SI-5313
              // search for clobbers of this store if we aren't doing l1 = null
              // this doesn't catch the second store in x=null;l1=x; but in practice this catches
              // a lot of null stores very cheaply
              if (idx == 0 || bb(idx - 1) != CONSTANT(Constant(null)))
                 findClobbers(l1, bb, idx + 1)
                
            case nw @ NEW(REFERENCE(sym)) =>
              assert(nw.init ne null, "null new.init at: " + bb + ": " + idx + "(" + instr + ")")
              worklist += findInstruction(bb, nw.init)
              if (inliner.isClosureClass(sym)) {
                liveClosures += sym
              }

            // it may be better to move static initializers from closures to
            // the enclosing class, to allow the optimizer to remove more closures.
            // right now, the only static fields in closures are created when caching
            // 'symbol literals.
            case LOAD_FIELD(sym, true) if inliner.isClosureClass(sym.owner) =>
              log("added closure class for field " + sym)
              liveClosures += sym.owner

            case LOAD_EXCEPTION(_) =>
              ()

            case _ =>
              addDefs()
          }
        }
      }
    }
    
    /**
     * Finds and marks all clobbers of the given local starting in the given
     * basic block at the given index
     * 
     * Storing to local variables of reference or array type may be indirectly
     * observable because it may remove a reference to an object which may allow the object 
     * to be gc'd. See SI-5313. In this code I call the LOCAL_STORE(s) that immediately follow a 
     * LOCAL_STORE and that store to the same local "clobbers." If a LOCAL_STORE is marked 
     * useful then its clobbers must go into the set of clobbers, which will be
     * compensated for later
     */
    def findClobbers(l: Local, bb: BasicBlock, idx: Int) {
        // previously visited blocks tracked to prevent searching forever in a cycle
        val inspected = mutable.Set[BasicBlock]()
        // our worklist of blocks that still need to be checked
        val blocksToBeInspected = mutable.Set[BasicBlock]()
        
        // Tries to find the next clobber of l1 in bb1 starting at idx1. 
        // if it finds one it adds the clobber to clobbers set for later
        // handling. If not it adds the direct successor blocks to 
        // the uninspectedBlocks to try to find clobbers there. Either way
        // it adds the exception successor blocks for further search
        def findClobberInBlock(idx1: Int, bb1: BasicBlock) {                
          val key = ((l, bb1))
          val foundClobber = (localStores contains key) && {
            def minIdx(s : mutable.BitSet) = if(s.isEmpty) -1 else s.min

            // find the smallest index greater than or equal to idx1
            val clobberIdx = minIdx(localStores(key) dropWhile (_ < idx1))
            if (clobberIdx == -1) 
              false
            else {
              debuglog(s"\t${bb1(clobberIdx)} is a clobber of ${bb(idx)}")
              clobbers += ((bb1, clobberIdx))
              true
            }
          }

          // always need to look into the exception successors for additional clobbers 
          // because we don't know when flow might enter an exception handler
          blocksToBeInspected ++= (bb1.exceptionSuccessors filterNot inspected)
          // If we didn't find a clobber here then we need to look at successor blocks.
          // if we found a clobber then we don't need to search in the direct successors
          if (!foundClobber) {
            blocksToBeInspected ++= (bb1.directSuccessors filterNot inspected)
          }
        }
        
        // first search starting at the current index
        // note we don't put bb in the inspected list yet because a loop may later force
        // us back around to search from the beginning of bb
        findClobberInBlock(idx, bb)
        // then loop until we've exhausted the set of uninspected blocks
        while(!blocksToBeInspected.isEmpty) {
          val bb1 = blocksToBeInspected.head
          blocksToBeInspected -= bb1
          inspected += bb1
          findClobberInBlock(0, bb1)
        }
    }

    def sweep(m: IMethod) {
      val compensations = computeCompensations(m)

      m foreachBlock { bb =>
//        Console.println("** Sweeping block " + bb + " **")
        val oldInstr = bb.toList
        bb.open
        bb.clear
        for (Pair(i, idx) <- oldInstr.zipWithIndex) {
          if (useful(bb)(idx)) {
//            log(" " + i + " is useful")
            bb.emit(i, i.pos)
            compensations.get(bb, idx) match {
              case Some(is) => is foreach bb.emit
              case None => ()
            }
            // check for accessed locals
            i match {
              case LOAD_LOCAL(l) if !l.arg =>
                accessedLocals = l :: accessedLocals
              case STORE_LOCAL(l) if !l.arg =>
                accessedLocals = l :: accessedLocals
              case _ => ()
            }
          } else {
            i match {
              case NEW(REFERENCE(sym)) =>
                log(s"Eliminated instantation of $sym inside $m")
              case STORE_LOCAL(l) if clobbers contains ((bb, idx)) =>
                // if an unused instruction was a clobber of a used store to a reference or array type
                // then we'll replace it with the store of a null to make sure the reference is 
                // eliminated. See SI-5313
                bb emit CONSTANT(Constant(null))
                bb emit STORE_LOCAL(l)
              case _ => ()
            }
            debuglog("Skipped: bb_" + bb + ": " + idx + "( " + i + ")")
          }
        }

        if (bb.nonEmpty) bb.close
        else log(s"empty block encountered in $m")
      }
    }

    private def computeCompensations(m: IMethod): mutable.Map[InstrLoc, List[Instruction]] = {
      val compensations: mutable.Map[InstrLoc, List[Instruction]] = new mutable.HashMap

      m foreachBlock { bb =>
        assert(bb.closed, "Open block in computeCompensations")
        foreachWithIndex(bb.toList) { (i, idx) =>
          if (!useful(bb)(idx)) {
            foreachWithIndex(i.consumedTypes.reverse) { (consumedType, depth) =>
              debuglog("Finding definitions of: " + i + "\n\t" + consumedType + " at depth: " + depth)
              val defs = rdef.findDefs(bb, idx, 1, depth)
              for (d <- defs) {
                val (bb, idx) = d
                bb(idx) match {
                  case DUP(_) if idx > 0 =>
                    bb(idx - 1) match {
                      case nw @ NEW(_) =>
                        val init = findInstruction(bb, nw.init)
                        log("Moving DROP to after <init> call: " + nw.init)
                        compensations(init) = List(DROP(consumedType))
                      case _ =>
                        compensations(d) = List(DROP(consumedType))
                    }
                  case _ =>
                    compensations(d) = List(DROP(consumedType))
                }
              }
            }
          }
        }
      }
      compensations
    }

<<<<<<< HEAD
    private def findInstruction(bb: BasicBlock, i: Instruction): (BasicBlock, Int) = {
=======
    private def withClosed[a](bb: BasicBlock)(f: => a): a = {
      if (bb.nonEmpty) bb.close
      val res = f
      if (bb.nonEmpty) bb.open
      res
    }

    private def findInstruction(bb: BasicBlock, i: Instruction): InstrLoc = {
>>>>>>> 81d8f9d3
      for (b <- linearizer.linearizeAt(method, bb)) {
        val idx = b.toList indexWhere (_ eq i)
        if (idx != -1)
          return (b, idx)
      }
      abort("could not find init in: " + method)
    }

    private def isPure(sym: Symbol) = (
         (sym.isGetter && sym.isEffectivelyFinal && !sym.isLazy)
      || (sym.isPrimaryConstructor && (sym.enclosingPackage == RuntimePackage || inliner.isClosureClass(sym.owner)))
    )
    /** Is 'sym' a side-effecting method? TODO: proper analysis.  */
    private def isSideEffecting(sym: Symbol) = !isPure(sym)

  } /* DeadCode */
}<|MERGE_RESOLUTION|>--- conflicted
+++ resolved
@@ -19,7 +19,7 @@
 
   /** The block and index where an instruction is located */
   type InstrLoc = (BasicBlock, Int)
-  
+
   val phaseName = "dce"
 
   /** Create a new phase */
@@ -67,10 +67,10 @@
 
     /** what local variables have been accessed at least once? */
     var accessedLocals: List[Local] = Nil
-    
+
     /** Map from a local and a basic block to the instructions that store to that local in that basic block */
     val localStores = mutable.Map[(Local, BasicBlock), mutable.BitSet]() withDefault {_ => mutable.BitSet()}
-    
+
     /** Stores that clobber previous stores to array or ref locals. See SI-5313 */
     val clobbers = mutable.Set[InstrLoc]()
 
@@ -184,7 +184,7 @@
         debuglog("Marking instr: \tBB_" + bb + ": " + idx + " " + bb(idx))
 
         val instr = bb(idx)
-        // adds the instrutions that define the stack values about to be consumed to the work list to 
+        // adds the instrutions that define the stack values about to be consumed to the work list to
         // be marked useful
         def addDefs() = for ((bb1, idx1) <- rdef.findDefs(bb, idx, instr.consumed) if !useful(bb1)(idx1)) {
           debuglog(s"\t${bb1(idx1)} is consumed by $instr")
@@ -204,7 +204,7 @@
                 worklist += ((bb1, idx1))
               }
 
-            case STORE_LOCAL(l1) if l1.kind.isRefOrArrayType => 
+            case STORE_LOCAL(l1) if l1.kind.isRefOrArrayType =>
               addDefs()
               // see SI-5313
               // search for clobbers of this store if we aren't doing l1 = null
@@ -212,7 +212,7 @@
               // a lot of null stores very cheaply
               if (idx == 0 || bb(idx - 1) != CONSTANT(Constant(null)))
                  findClobbers(l1, bb, idx + 1)
-                
+
             case nw @ NEW(REFERENCE(sym)) =>
               assert(nw.init ne null, "null new.init at: " + bb + ": " + idx + "(" + instr + ")")
               worklist += findInstruction(bb, nw.init)
@@ -237,15 +237,15 @@
         }
       }
     }
-    
+
     /**
      * Finds and marks all clobbers of the given local starting in the given
      * basic block at the given index
-     * 
+     *
      * Storing to local variables of reference or array type may be indirectly
-     * observable because it may remove a reference to an object which may allow the object 
-     * to be gc'd. See SI-5313. In this code I call the LOCAL_STORE(s) that immediately follow a 
-     * LOCAL_STORE and that store to the same local "clobbers." If a LOCAL_STORE is marked 
+     * observable because it may remove a reference to an object which may allow the object
+     * to be gc'd. See SI-5313. In this code I call the LOCAL_STORE(s) that immediately follow a
+     * LOCAL_STORE and that store to the same local "clobbers." If a LOCAL_STORE is marked
      * useful then its clobbers must go into the set of clobbers, which will be
      * compensated for later
      */
@@ -254,20 +254,20 @@
         val inspected = mutable.Set[BasicBlock]()
         // our worklist of blocks that still need to be checked
         val blocksToBeInspected = mutable.Set[BasicBlock]()
-        
-        // Tries to find the next clobber of l1 in bb1 starting at idx1. 
+
+        // Tries to find the next clobber of l1 in bb1 starting at idx1.
         // if it finds one it adds the clobber to clobbers set for later
-        // handling. If not it adds the direct successor blocks to 
+        // handling. If not it adds the direct successor blocks to
         // the uninspectedBlocks to try to find clobbers there. Either way
         // it adds the exception successor blocks for further search
-        def findClobberInBlock(idx1: Int, bb1: BasicBlock) {                
+        def findClobberInBlock(idx1: Int, bb1: BasicBlock) {
           val key = ((l, bb1))
           val foundClobber = (localStores contains key) && {
             def minIdx(s : mutable.BitSet) = if(s.isEmpty) -1 else s.min
 
             // find the smallest index greater than or equal to idx1
             val clobberIdx = minIdx(localStores(key) dropWhile (_ < idx1))
-            if (clobberIdx == -1) 
+            if (clobberIdx == -1)
               false
             else {
               debuglog(s"\t${bb1(clobberIdx)} is a clobber of ${bb(idx)}")
@@ -276,7 +276,7 @@
             }
           }
 
-          // always need to look into the exception successors for additional clobbers 
+          // always need to look into the exception successors for additional clobbers
           // because we don't know when flow might enter an exception handler
           blocksToBeInspected ++= (bb1.exceptionSuccessors filterNot inspected)
           // If we didn't find a clobber here then we need to look at successor blocks.
@@ -285,7 +285,7 @@
             blocksToBeInspected ++= (bb1.directSuccessors filterNot inspected)
           }
         }
-        
+
         // first search starting at the current index
         // note we don't put bb in the inspected list yet because a loop may later force
         // us back around to search from the beginning of bb
@@ -329,7 +329,7 @@
                 log(s"Eliminated instantation of $sym inside $m")
               case STORE_LOCAL(l) if clobbers contains ((bb, idx)) =>
                 // if an unused instruction was a clobber of a used store to a reference or array type
-                // then we'll replace it with the store of a null to make sure the reference is 
+                // then we'll replace it with the store of a null to make sure the reference is
                 // eliminated. See SI-5313
                 bb emit CONSTANT(Constant(null))
                 bb emit STORE_LOCAL(l)
@@ -377,18 +377,7 @@
       compensations
     }
 
-<<<<<<< HEAD
-    private def findInstruction(bb: BasicBlock, i: Instruction): (BasicBlock, Int) = {
-=======
-    private def withClosed[a](bb: BasicBlock)(f: => a): a = {
-      if (bb.nonEmpty) bb.close
-      val res = f
-      if (bb.nonEmpty) bb.open
-      res
-    }
-
     private def findInstruction(bb: BasicBlock, i: Instruction): InstrLoc = {
->>>>>>> 81d8f9d3
       for (b <- linearizer.linearizeAt(method, bb)) {
         val idx = b.toList indexWhere (_ eq i)
         if (idx != -1)
