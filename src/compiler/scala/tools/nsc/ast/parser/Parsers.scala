/* NSC -- new Scala compiler
 * Copyright 2005-2013 LAMP/EPFL
 * @author  Martin Odersky
 */

//todo: allow infix type patterns
//todo verify when stableId's should be just plain qualified type ids

package scala.tools.nsc
package ast.parser

import scala.collection.{ mutable, immutable }
import mutable.{ ListBuffer, StringBuilder }
import scala.reflect.internal.{ Precedence, ModifierFlags => Flags }
import scala.reflect.internal.Chars.{ isScalaLetter }
import scala.reflect.internal.util.{ SourceFile, Position, FreshNameCreator }
import Tokens._

/** Historical note: JavaParsers started life as a direct copy of Parsers
 *  but at a time when that Parsers had been replaced by a different one.
 *  Later it was dropped and the original Parsers reinstated, leaving us with
 *  massive duplication between Parsers and JavaParsers.
 *
 *  This trait and the similar one for Scanners/JavaScanners represents
 *  the beginnings of a campaign against this latest incursion by Cutty
 *  McPastington and his army of very similar soldiers.
 */
trait ParsersCommon extends ScannersCommon { self =>
  val global : Global
  // the use of currentUnit in the parser should be avoided as it might
  // cause unexpected behaviour when you work with two units at the
  // same time; use Parser.unit instead
  import global.{currentUnit => _, _}

  def newLiteral(const: Any) = Literal(Constant(const))
  def literalUnit            = newLiteral(())

  /** This is now an abstract class, only to work around the optimizer:
   *  methods in traits are never inlined.
   */
  abstract class ParserCommon {
    val in: ScannerCommon
    def deprecationWarning(off: Offset, msg: String): Unit
    def accept(token: Token): Int

    /** Methods inParensOrError and similar take a second argument which, should
     *  the next token not be the expected opener (e.g. LPAREN) will be returned
     *  instead of the contents of the groupers.  However in all cases accept(LPAREN)
     *  will be called, so a parse error will still result.  If the grouping is
     *  optional, in.token should be tested before calling these methods.
     */
    @inline final def inParens[T](body: => T): T = {
      accept(LPAREN)
      val ret = body
      accept(RPAREN)
      ret
    }
    @inline final def inParensOrError[T](body: => T, alt: T): T =
      if (in.token == LPAREN) inParens(body)
      else { accept(LPAREN) ; alt }

    @inline final def inParensOrUnit[T](body: => Tree): Tree = inParensOrError(body, literalUnit)
    @inline final def inParensOrNil[T](body: => List[T]): List[T] = inParensOrError(body, Nil)

    @inline final def inBraces[T](body: => T): T = {
      accept(LBRACE)
      val ret = body
      accept(RBRACE)
      ret
    }
    @inline final def inBracesOrError[T](body: => T, alt: T): T =
      if (in.token == LBRACE) inBraces(body)
      else { accept(LBRACE) ; alt }

    @inline final def inBracesOrNil[T](body: => List[T]): List[T] = inBracesOrError(body, Nil)
    @inline final def inBracesOrUnit[T](body: => Tree): Tree = inBracesOrError(body, literalUnit)
    @inline final def dropAnyBraces[T](body: => T): T =
      if (in.token == LBRACE) inBraces(body)
      else body

    @inline final def inBrackets[T](body: => T): T = {
      accept(LBRACKET)
      val ret = body
      accept(RBRACKET)
      ret
    }

    /** Creates an actual Parens node (only used during parsing.)
     */
    @inline final def makeParens(body: => List[Tree]): Parens =
      Parens(inParens(if (in.token == RPAREN) Nil else body))
  }
}

/** Performs the following context-free rewritings:
 *
 *  <ol>
 *    <li>
 *      Places all pattern variables in Bind nodes. In a pattern, for
 *      identifiers `x`:<pre>
 *                 x  => x @ _
 *               x:T  => x @ (_ : T)</pre>
 *    </li>
 *    <li>Removes pattern definitions (PatDef's) as follows:
 *      If pattern is a simple (typed) identifier:<pre>
 *        <b>val</b> x = e     ==>  <b>val</b> x = e
 *        <b>val</b> x: T = e  ==>  <b>val</b> x: T = e</pre>
 *
 *      if there are no variables in pattern<pre>
 *        <b>val</b> p = e  ==>  e match (case p => ())</pre>
 *
 *      if there is exactly one variable in pattern<pre>
 *        <b>val</b> x_1 = e <b>match</b> (case p => (x_1))</pre>
 *
 *      if there is more than one variable in pattern<pre>
 *        <b>val</b> p = e  ==>  <b>private synthetic val</b> t$ = e <b>match</b> (case p => (x_1, ..., x_N))
 *                        <b>val</b> x_1 = t$._1
 *                        ...
 *                        <b>val</b> x_N = t$._N</pre>
 *    </li>
 *    <li>
 *       Removes function types as follows:<pre>
 *        (argtpes) => restpe   ==>   scala.Function_n[argtpes, restpe]</pre>
 *    </li>
 *    <li>
 *      Wraps naked case definitions in a match as follows:<pre>
 *        { cases }   ==>   (x => x.match {cases})<span style="font-family:normal;">, except when already argument to match</span></pre>
 *    </li>
 *  </ol>
 */
trait Parsers extends Scanners with MarkupParsers with ParsersCommon {
self =>
  val global: Global
  import global._

  case class OpInfo(lhs: Tree, operator: TermName, targs: List[Tree], offset: Offset) {
    def precedence = Precedence(operator.toString)
  }

  class SourceFileParser(val source: SourceFile) extends Parser {

    /** The parse starting point depends on whether the source file is self-contained:
     *  if not, the AST will be supplemented.
     */
    def parseStartRule =
      if (source.isSelfContained) () => compilationUnit()
      else () => scriptBody()

    def newScanner(): Scanner = new SourceFileScanner(source)

    val in = newScanner()
    in.init()

    def unit = global.currentUnit

    // suppress warnings; silent abort on errors
    def warning(offset: Offset, msg: String) {}
    def deprecationWarning(offset: Offset, msg: String) {}

    def syntaxError(offset: Offset, msg: String): Unit = throw new MalformedInput(offset, msg)
    def incompleteInputError(msg: String): Unit = throw new MalformedInput(source.content.length - 1, msg)

    object symbXMLBuilder extends SymbolicXMLBuilder(this, preserveWS = true) { // DEBUG choices
      val global: self.global.type = self.global
    }

    /** the markup parser
     * The first time this lazy val is accessed, we assume we were trying to parse an xml literal.
     * The current position is recorded for later error reporting if it turns out
     * that we don't have the xml library on the compilation classpath.
     */
    private[this] lazy val xmlp = {
      unit.encounteredXml(o2p(in.offset))
      new MarkupParser(this, preserveWS = true)
    }

    def xmlLiteral() : Tree = xmlp.xLiteral
    def xmlLiteralPattern() : Tree = xmlp.xLiteralPattern
  }

  class OutlineParser(source: SourceFile) extends SourceFileParser(source) {

    def skipBraces[T](body: T): T = {
      accept(LBRACE)
      var openBraces = 1
      while (in.token != EOF && openBraces > 0) {
        if (in.token == XMLSTART) xmlLiteral()
        else {
          if (in.token == LBRACE) openBraces += 1
          else if (in.token == RBRACE) openBraces -= 1
          in.nextToken()
        }
      }
      body
    }

    override def blockExpr(): Tree = skipBraces(EmptyTree)

    override def templateBody(isPre: Boolean) = skipBraces((noSelfType, EmptyTree.asList))
  }

  class UnitParser(override val unit: global.CompilationUnit, patches: List[BracePatch]) extends SourceFileParser(unit.source) { uself =>
    def this(unit: global.CompilationUnit) = this(unit, Nil)

    override def newScanner() = new UnitScanner(unit, patches)

    override def warning(offset: Offset, msg: String) {
      unit.warning(o2p(offset), msg)
    }

    override def deprecationWarning(offset: Offset, msg: String) {
      unit.deprecationWarning(o2p(offset), msg)
    }

    private var smartParsing = false
    @inline private def withSmartParsing[T](body: => T): T = {
      val saved = smartParsing
      smartParsing = true
      try body
      finally smartParsing = saved
    }
    def withPatches(patches: List[BracePatch]): UnitParser = new UnitParser(unit, patches)

    val syntaxErrors = new ListBuffer[(Int, String)]
    def showSyntaxErrors() =
      for ((offset, msg) <- syntaxErrors)
        unit.error(o2p(offset), msg)

    override def syntaxError(offset: Offset, msg: String) {
      if (smartParsing) syntaxErrors += ((offset, msg))
      else unit.error(o2p(offset), msg)
    }

    override def incompleteInputError(msg: String) {
      val offset = source.content.length - 1
      if (smartParsing) syntaxErrors += ((offset, msg))
      else unit.incompleteInputError(o2p(offset), msg)
    }

    /** parse unit. If there are inbalanced braces,
     *  try to correct them and reparse.
     */
    def smartParse(): Tree = withSmartParsing {
      val firstTry = parse()
      if (syntaxErrors.isEmpty) firstTry
      else in.healBraces() match {
        case Nil      => showSyntaxErrors() ; firstTry
        case patches  => (this withPatches patches).parse()
      }
    }
  }

  type Location = Int
  final val Local: Location = 0
  final val InBlock: Location = 1
  final val InTemplate: Location = 2

  // These symbols may not yet be loaded (e.g. in the ide) so don't go
  // through definitions to obtain the names.
  lazy val ScalaValueClassNames = Seq(tpnme.AnyVal,
      tpnme.Unit,
      tpnme.Boolean,
      tpnme.Byte,
      tpnme.Short,
      tpnme.Char,
      tpnme.Int,
      tpnme.Long,
      tpnme.Float,
      tpnme.Double)

  import nme.raw

  abstract class Parser extends ParserCommon { parser =>
    val in: Scanner
    def unit: CompilationUnit
    def source: SourceFile

    /** Scoping operator used to temporarily look into the future.
     *  Backs up scanner data before evaluating a block and restores it after.
     */
    @inline final def lookingAhead[T](body: => T): T = {
      val saved = new ScannerData {} copyFrom in
      in.nextToken()
      try body finally in copyFrom saved
    }

    /** Perform an operation while peeking ahead.
     *  Pushback if the operation yields an empty tree or blows to pieces.
     */
    @inline def peekingAhead(tree: =>Tree): Tree = {
      @inline def peekahead() = {
        in.prev copyFrom in
        in.nextToken()
      }
      @inline def pushback() = {
        in.next copyFrom in
        in copyFrom in.prev
      }
      peekahead()
      // try it, in case it is recoverable
      val res = try tree catch { case e: Exception => pushback() ; throw e }
      if (res.isEmpty) pushback()
      res
    }

    class ParserTreeBuilder extends TreeBuilder {
      val global: self.global.type = self.global
      def unit = parser.unit
      def source = parser.source
    }
    val treeBuilder = new ParserTreeBuilder
    import treeBuilder.{global => _, unit => _, source => _, fresh => _, _}

    implicit def fresh: FreshNameCreator = unit.fresh

    def o2p(offset: Offset): Position                          = Position.offset(source, offset)
    def r2p(start: Offset, mid: Offset, end: Offset): Position = rangePos(source, start, mid, end)
    def r2p(start: Offset, mid: Offset): Position              = r2p(start, mid, in.lastOffset max start)
    def r2p(offset: Offset): Position                          = r2p(offset, offset)

    /** whether a non-continuable syntax error has been seen */
    private var lastErrorOffset : Int = -1

    /** The types of the context bounds of type parameters of the surrounding class
     */
    private var classContextBounds: List[Tree] = Nil
    @inline private def savingClassContextBounds[T](op: => T): T = {
      val saved = classContextBounds
      try op
      finally classContextBounds = saved
    }


    /** Are we inside the Scala package? Set for files that start with package scala
     */
    private var inScalaPackage = false
    private var currentPackage = ""
    def resetPackage() {
      inScalaPackage = false
      currentPackage = ""
    }
    private def inScalaRootPackage = inScalaPackage && currentPackage == "scala"

    def parseStartRule: () => Tree

    def parseRule[T](rule: this.type => T): T = {
      val t = rule(this)
      accept(EOF)
      t
    }

    /** This is the general parse entry point.
     */
    def parse(): Tree = parseRule(_.parseStartRule())

    /** These are alternative entry points for repl, script runner, toolbox and parsing in macros.
     */
    def parseStats(): List[Tree] = parseRule(_.templateStats())
    def parseStatsOrPackages(): List[Tree] = parseRule(_.templateOrTopStatSeq())

    /** This is the parse entry point for code which is not self-contained, e.g.
     *  a script which is a series of template statements.  They will be
     *  swaddled in Trees until the AST is equivalent to the one returned
     *  by compilationUnit().
     */
    def scriptBody(): Tree = {
      val stmts = parseStats()

      def mainModuleName = newTermName(settings.script.value)
      /* If there is only a single object template in the file and it has a
       * suitable main method, we will use it rather than building another object
       * around it.  Since objects are loaded lazily the whole script would have
       * been a no-op, so we're not taking much liberty.
       */
      def searchForMain(): Option[Tree] = {
        /* Have to be fairly liberal about what constitutes a main method since
         * nothing has been typed yet - for instance we can't assume the parameter
         * type will look exactly like "Array[String]" as it could have been renamed
         * via import, etc.
         */
        def isMainMethod(t: Tree) = t match {
          case DefDef(_, nme.main, Nil, List(_), _, _)  => true
          case _                                        => false
        }
        /* For now we require there only be one top level object. */
        var seenModule = false
        val newStmts = stmts collect {
          case t @ Import(_, _) => t
          case md @ ModuleDef(mods, name, template) if !seenModule && (md exists isMainMethod) =>
            seenModule = true
            /* This slightly hacky situation arises because we have no way to communicate
             * back to the scriptrunner what the name of the program is.  Even if we were
             * willing to take the sketchy route of settings.script.value = progName, that
             * does not work when using fsc.  And to find out in advance would impose a
             * whole additional parse.  So instead, if the actual object's name differs from
             * what the script is expecting, we transform it to match.
             */
            if (name == mainModuleName) md
            else treeCopy.ModuleDef(md, mods, mainModuleName, template)
          case _ =>
            /* If we see anything but the above, fail. */
            return None
        }
        Some(makeEmptyPackage(0, newStmts))
      }

      if (mainModuleName == newTermName(ScriptRunner.defaultScriptMain))
        searchForMain() foreach { return _ }

      /*  Here we are building an AST representing the following source fiction,
       *  where `moduleName` is from -Xscript (defaults to "Main") and <stmts> are
       *  the result of parsing the script file.
       *
       *  {{{
       *  object moduleName {
       *    def main(argv: Array[String]): Unit = {
       *      val args = argv
       *      new AnyRef {
       *        stmts
       *      }
       *    }
       *  }
       *  }}}
       */
      def emptyInit   = DefDef(
        NoMods,
        nme.CONSTRUCTOR,
        Nil,
        ListOfNil,
        TypeTree(),
        Block(List(Apply(gen.mkSuperInitCall, Nil)), literalUnit)
      )

      // def main
      def mainParamType = AppliedTypeTree(Ident(tpnme.Array), List(Ident(tpnme.String)))
      def mainParameter = List(ValDef(Modifiers(Flags.PARAM), nme.argv, mainParamType, EmptyTree))
      def mainSetArgv   = List(ValDef(NoMods, nme.args, TypeTree(), Ident(nme.argv)))
      def mainDef       = DefDef(NoMods, nme.main, Nil, List(mainParameter), scalaDot(tpnme.Unit), Block(mainSetArgv, gen.mkAnonymousNew(stmts)))

      // object Main
      def moduleName  = newTermName(ScriptRunner scriptMain settings)
      def moduleBody  = Template(atInPos(scalaAnyRefConstr) :: Nil, noSelfType, List(emptyInit, mainDef))
      def moduleDef   = ModuleDef(NoMods, moduleName, moduleBody)

      // package <empty> { ... }
      makeEmptyPackage(0, moduleDef :: Nil)
    }

/* --------------- PLACEHOLDERS ------------------------------------------- */

    /** The implicit parameters introduced by `_` in the current expression.
     *  Parameters appear in reverse order.
     */
    var placeholderParams: List[ValDef] = Nil

    /** The placeholderTypes introduced by `_` in the current type.
     *  Parameters appear in reverse order.
     */
    var placeholderTypes: List[TypeDef] = Nil

    def checkNoEscapingPlaceholders[T](op: => T): T = {
      val savedPlaceholderParams = placeholderParams
      val savedPlaceholderTypes = placeholderTypes
      placeholderParams = List()
      placeholderTypes = List()

      val res = op

      placeholderParams match {
        case vd :: _ =>
          syntaxError(vd.pos, "unbound placeholder parameter", skipIt = false)
          placeholderParams = List()
        case _ =>
      }
      placeholderTypes match {
        case td :: _ =>
          syntaxError(td.pos, "unbound wildcard type", skipIt = false)
          placeholderTypes = List()
        case _ =>
      }
      placeholderParams = savedPlaceholderParams
      placeholderTypes = savedPlaceholderTypes

      res
    }

    def placeholderTypeBoundary(op: => Tree): Tree = {
      val savedPlaceholderTypes = placeholderTypes
      placeholderTypes = List()
      var t = op
      if (!placeholderTypes.isEmpty && t.isInstanceOf[AppliedTypeTree]) {
        val expos = t.pos
        ensureNonOverlapping(t, placeholderTypes)
        t = atPos(expos) { ExistentialTypeTree(t, placeholderTypes.reverse) }
        placeholderTypes = List()
      }
      placeholderTypes = placeholderTypes ::: savedPlaceholderTypes
      t
    }

    def isWildcard(t: Tree): Boolean = t match {
      case Ident(name1) => !placeholderParams.isEmpty && name1 == placeholderParams.head.name
      case Typed(t1, _) => isWildcard(t1)
      case Annotated(t1, _) => isWildcard(t1)
      case _ => false
    }

/* ------------- ERROR HANDLING ------------------------------------------- */

    val assumedClosingParens = mutable.Map(RPAREN -> 0, RBRACKET -> 0, RBRACE -> 0)

    private var inFunReturnType = false
    @inline private def fromWithinReturnType[T](body: => T): T = {
      val saved = inFunReturnType
      inFunReturnType = true
      try body
      finally inFunReturnType = saved
    }

    protected def skip(targetToken: Token) {
      var nparens = 0
      var nbraces = 0
      while (true) {
        in.token match {
          case EOF =>
            return
          case SEMI =>
            if (nparens == 0 && nbraces == 0) return
          case NEWLINE =>
            if (nparens == 0 && nbraces == 0) return
          case NEWLINES =>
            if (nparens == 0 && nbraces == 0) return
          case RPAREN =>
            nparens -= 1
          case RBRACE =>
            if (nbraces == 0) return
            nbraces -= 1
          case LPAREN =>
            nparens += 1
          case LBRACE =>
            nbraces += 1
          case _ =>
        }
        if (targetToken == in.token && nparens == 0 && nbraces == 0) return
        in.nextToken()
      }
    }
    def warning(offset: Offset, msg: String): Unit
    def incompleteInputError(msg: String): Unit
    private def syntaxError(pos: Position, msg: String, skipIt: Boolean) {
      syntaxError(pos pointOrElse in.offset, msg, skipIt)
    }
    def syntaxError(offset: Offset, msg: String): Unit
    def syntaxError(msg: String, skipIt: Boolean) {
      syntaxError(in.offset, msg, skipIt)
    }

    def syntaxError(offset: Offset, msg: String, skipIt: Boolean) {
      if (offset > lastErrorOffset) {
        syntaxError(offset, msg)
        // no more errors on this token.
        lastErrorOffset = in.offset
      }
      if (skipIt)
        skip(UNDEF)
    }

    def warning(msg: String) { warning(in.offset, msg) }

    def syntaxErrorOrIncomplete(msg: String, skipIt: Boolean) {
      if (in.token == EOF)
        incompleteInputError(msg)
      else
        syntaxError(in.offset, msg, skipIt)
    }
    def syntaxErrorOrIncompleteAnd[T](msg: String, skipIt: Boolean)(and: T): T = {
      syntaxErrorOrIncomplete(msg, skipIt)
      and
    }

    def expectedMsgTemplate(exp: String, fnd: String) = s"$exp expected but $fnd found."
    def expectedMsg(token: Token): String = expectedMsgTemplate(token2string(token), token2string(in.token))

    /** Consume one token of the specified type, or signal an error if it is not there. */
    def accept(token: Token): Offset = {
      val offset = in.offset
      if (in.token != token) {
        syntaxErrorOrIncomplete(expectedMsg(token), skipIt = false)
        if ((token == RPAREN || token == RBRACE || token == RBRACKET))
          if (in.parenBalance(token) + assumedClosingParens(token) < 0)
            assumedClosingParens(token) += 1
          else
            skip(token)
        else
          skip(UNDEF)
      }
      if (in.token == token) in.nextToken()
      offset
    }

    /** {{{
     *  semi = nl {nl} | `;`
     *  nl  = `\n' // where allowed
     *  }}}
     */
    def acceptStatSep(): Unit = in.token match {
      case NEWLINE | NEWLINES => in.nextToken()
      case _                  => accept(SEMI)
    }
    def acceptStatSepOpt() =
      if (!isStatSeqEnd)
        acceptStatSep()

    def errorTypeTree    = setInPos(TypeTree() setType ErrorType)
    def errorTermTree    = setInPos(newLiteral(null))
    def errorPatternTree = setInPos(Ident(nme.WILDCARD))

    /** Check that type parameter is not by name or repeated. */
    def checkNotByNameOrVarargs(tpt: Tree) = {
      if (treeInfo isByNameParamType tpt)
        syntaxError(tpt.pos, "no by-name parameter type allowed here", skipIt = false)
      else if (treeInfo isRepeatedParamType tpt)
        syntaxError(tpt.pos, "no * parameter type allowed here", skipIt = false)
    }

/* -------------- TOKEN CLASSES ------------------------------------------- */

    def isModifier: Boolean = in.token match {
      case ABSTRACT | FINAL | SEALED | PRIVATE |
           PROTECTED | OVERRIDE | IMPLICIT | LAZY => true
      case _ => false
    }

    def isAnnotation: Boolean = in.token == AT

    def isLocalModifier: Boolean = in.token match {
      case ABSTRACT | FINAL | SEALED | IMPLICIT | LAZY => true
      case _ => false
    }

    def isTemplateIntro: Boolean = in.token match {
      case OBJECT | CASEOBJECT | CLASS | CASECLASS | TRAIT  => true
      case _                                                => false
    }
    def isDclIntro: Boolean = in.token match {
      case VAL | VAR | DEF | TYPE => true
      case _ => false
    }

    def isDefIntro = isTemplateIntro || isDclIntro

    def isNumericLit: Boolean = in.token match {
      case INTLIT | LONGLIT | FLOATLIT | DOUBLELIT => true
      case _ => false
    }

    def isIdentExcept(except: Name) = isIdent && in.name != except
    def isIdentOf(name: Name)       = isIdent && in.name == name

    def isUnaryOp = isIdent && raw.isUnary(in.name)
    def isRawStar = isIdent && in.name == raw.STAR
    def isRawBar  = isIdent && in.name == raw.BAR

    def isIdent = in.token == IDENTIFIER || in.token == BACKQUOTED_IDENT
    def isMacro = in.token == IDENTIFIER && in.name == nme.MACROkw

    def isLiteralToken(token: Token) = token match {
      case CHARLIT | INTLIT | LONGLIT | FLOATLIT | DOUBLELIT |
           STRINGLIT | INTERPOLATIONID | SYMBOLLIT | TRUE | FALSE | NULL => true
      case _                                                        => false
    }
    def isLiteral = isLiteralToken(in.token)

    def isExprIntroToken(token: Token): Boolean = isLiteralToken(token) || (token match {
      case IDENTIFIER | BACKQUOTED_IDENT |
           THIS | SUPER | IF | FOR | NEW | USCORE | TRY | WHILE |
           DO | RETURN | THROW | LPAREN | LBRACE | XMLSTART => true
      case _ => false
    })

    def isExprIntro: Boolean = isExprIntroToken(in.token)

    def isTypeIntroToken(token: Token): Boolean = token match {
      case IDENTIFIER | BACKQUOTED_IDENT | THIS |
           SUPER | USCORE | LPAREN | AT => true
      case _ => false
    }

    def isStatSeqEnd = in.token == RBRACE || in.token == EOF

    def isCaseDefEnd = in.token == RBRACE || in.token == CASE || in.token == EOF

    def isStatSep(token: Token): Boolean =
      token == NEWLINE || token == NEWLINES || token == SEMI

    def isStatSep: Boolean = isStatSep(in.token)


/* --------- COMMENT AND ATTRIBUTE COLLECTION ----------------------------- */

    /** A hook for joining the comment associated with a definition.
     *  Overridden by scaladoc.
     */
    def joinComment(trees: => List[Tree]): List[Tree] = trees

/* ---------- TREE CONSTRUCTION ------------------------------------------- */

    def atPos[T <: Tree](offset: Offset)(t: T): T                            = atPos(r2p(offset))(t)
    def atPos[T <: Tree](start: Offset, point: Offset)(t: T): T              = atPos(r2p(start, point))(t)
    def atPos[T <: Tree](start: Offset, point: Offset, end: Offset)(t: T): T = atPos(r2p(start, point, end))(t)
    def atPos[T <: Tree](pos: Position)(t: T): T                             = global.atPos(pos)(t)

    def atInPos[T <: Tree](t: T): T  = atPos(o2p(in.offset))(t)
    def setInPos[T <: Tree](t: T): T = t setPos o2p(in.offset)

    /** Convert tree to formal parameter list. */
    def convertToParams(tree: Tree): List[ValDef] = tree match {
      case Parens(ts) => ts map convertToParam
      case _          => List(convertToParam(tree))
    }

    /** Convert tree to formal parameter. */
    def convertToParam(tree: Tree): ValDef = atPos(tree.pos) {
      def removeAsPlaceholder(name: Name) {
        placeholderParams = placeholderParams filter (_.name != name)
      }
      def errorParam = makeParam(nme.ERROR, errorTypeTree setPos o2p(tree.pos.end))
      tree match {
        case Ident(name) =>
          removeAsPlaceholder(name)
          makeParam(name.toTermName, TypeTree() setPos o2p(tree.pos.end))
        case Typed(Ident(name), tpe) if tpe.isType => // get the ident!
          removeAsPlaceholder(name)
          makeParam(name.toTermName, tpe)
        case build.SyntacticTuple(as) =>
          val arity = as.length
          val example = analyzer.exampleTuplePattern(as map { case Ident(name) => name; case _ => nme.EMPTY })
          val msg =
            sm"""|not a legal formal parameter.
                 |Note: Tuples cannot be directly destructured in method or function parameters.
                 |      Either create a single parameter accepting the Tuple${arity},
                 |      or consider a pattern matching anonymous function: `{ case $example => ... }"""
          syntaxError(tree.pos, msg, skipIt = false)
          errorParam
        case _ =>
          syntaxError(tree.pos, "not a legal formal parameter", skipIt = false)
          errorParam
      }
    }

    /** Convert (qual)ident to type identifier. */
    def convertToTypeId(tree: Tree): Tree = atPos(tree.pos) {
      convertToTypeName(tree) getOrElse {
        syntaxError(tree.pos, "identifier expected", skipIt = false)
        errorTypeTree
      }
    }

    /** {{{ part { `sep` part } }}},or if sepFirst is true, {{{ { `sep` part } }}}. */
    final def tokenSeparated[T](separator: Token, sepFirst: Boolean, part: => T): List[T] = {
      val ts = new ListBuffer[T]
      if (!sepFirst)
        ts += part

      while (in.token == separator) {
        in.nextToken()
        ts += part
      }
      ts.toList
    }
    @inline final def commaSeparated[T](part: => T): List[T] = tokenSeparated(COMMA, sepFirst = false, part)
    @inline final def caseSeparated[T](part: => T): List[T] = tokenSeparated(CASE, sepFirst = true, part)
    def readAnnots(part: => Tree): List[Tree] = tokenSeparated(AT, sepFirst = true, part)

/* --------- OPERAND/OPERATOR STACK --------------------------------------- */

    /** Modes for infix types. */
    object InfixMode extends Enumeration {
      val FirstOp, LeftOp, RightOp = Value
    }

    var opstack: List[OpInfo] = Nil

    @deprecated("Use `scala.reflect.internal.Precedence`", "2.11.0")
    def precedence(operator: Name): Int = Precedence(operator.toString).level

    private def opHead = opstack.head
    private def headPrecedence = opHead.precedence
    private def popOpInfo(): OpInfo = try opHead finally opstack = opstack.tail
    private def pushOpInfo(top: Tree): Unit = {
      val name   = in.name
      val offset = in.offset
      ident()
      val targs = if (in.token == LBRACKET) exprTypeArgs() else Nil
      val opinfo = OpInfo(top, name, targs, offset)
      opstack ::= opinfo
    }

    def checkHeadAssoc(leftAssoc: Boolean) = checkAssoc(opHead.offset, opHead.operator, leftAssoc)
    def checkAssoc(offset: Offset, op: Name, leftAssoc: Boolean) = (
      if (treeInfo.isLeftAssoc(op) != leftAssoc)
        syntaxError(offset, "left- and right-associative operators with same precedence may not be mixed", skipIt = false)
    )

    def finishPostfixOp(start: Int, base: List[OpInfo], opinfo: OpInfo): Tree = {
      if (opinfo.targs.nonEmpty)
        syntaxError(opinfo.offset, "type application is not allowed for postfix operators")

      val od = stripParens(reduceExprStack(base, opinfo.lhs))
      makePostfixSelect(start, opinfo.offset, od, opinfo.operator)
    }

    def finishBinaryOp(isExpr: Boolean, opinfo: OpInfo, rhs: Tree): Tree = {
      import opinfo._
      val operatorPos: Position = Position.range(rhs.pos.source, offset, offset, offset + operator.length)
      val pos                   = lhs.pos union rhs.pos union operatorPos withPoint offset

      atPos(pos)(makeBinop(isExpr, lhs, operator, rhs, operatorPos, opinfo.targs))
    }

    def reduceExprStack(base: List[OpInfo], top: Tree): Tree    = reduceStack(isExpr = true, base, top)
    def reducePatternStack(base: List[OpInfo], top: Tree): Tree = reduceStack(isExpr = false, base, top)

    def reduceStack(isExpr: Boolean, base: List[OpInfo], top: Tree): Tree = {
      val opPrecedence = if (isIdent) Precedence(in.name.toString) else Precedence(0)
      val leftAssoc    = !isIdent || (treeInfo isLeftAssoc in.name)

      reduceStack(isExpr, base, top, opPrecedence, leftAssoc)
    }

    def reduceStack(isExpr: Boolean, base: List[OpInfo], top: Tree, opPrecedence: Precedence, leftAssoc: Boolean): Tree = {
      def isDone          = opstack == base
      def lowerPrecedence = !isDone && (opPrecedence < headPrecedence)
      def samePrecedence  = !isDone && (opPrecedence == headPrecedence)
      def canReduce       = lowerPrecedence || leftAssoc && samePrecedence

      if (samePrecedence)
        checkHeadAssoc(leftAssoc)

      def loop(top: Tree): Tree =
        if (canReduce) loop(finishBinaryOp(isExpr, popOpInfo(), top)) else top

      loop(top)
    }

/* -------- IDENTIFIERS AND LITERALS ------------------------------------------- */

    /** Methods which implicitly propagate the context in which they were
     *  called: either in a pattern context or not.  Formerly, this was
     *  threaded through numerous methods as boolean isPattern.
     */
    trait PatternContextSensitive {
      /** {{{
       *  ArgType       ::=  Type
       *  }}}
       */
      def argType(): Tree
      def functionArgType(): Tree

      private def tupleInfixType(start: Offset) = {
        in.nextToken()
        if (in.token == RPAREN) {
          in.nextToken()
          atPos(start, accept(ARROW)) { makeFunctionTypeTree(Nil, typ()) }
        }
        else {
          val ts = functionTypes()
          accept(RPAREN)
          if (in.token == ARROW)
            atPos(start, in.skipToken()) { makeFunctionTypeTree(ts, typ()) }
          else {
            ts foreach checkNotByNameOrVarargs
            val tuple = atPos(start) { makeTupleType(ts) }
            infixTypeRest(
              compoundTypeRest(
                annotTypeRest(
                  simpleTypeRest(
                    tuple))),
              InfixMode.FirstOp
            )
          }
        }
      }
      private def makeExistentialTypeTree(t: Tree) = {
        // EmptyTrees in the result of refinement() stand for parse errors
        // so it's okay for us to filter them out here
        ExistentialTypeTree(t, refinement() flatMap {
          case t @ TypeDef(_, _, _, TypeBoundsTree(_, _)) => Some(t)
          case t @ ValDef(_, _, _, EmptyTree) => Some(t)
          case EmptyTree => None
          case _ => syntaxError(t.pos, "not a legal existential clause", skipIt = false); None
        })
      }

      /** {{{
       *  Type ::= InfixType `=>' Type
       *         | `(' [`=>' Type] `)' `=>' Type
       *         | InfixType [ExistentialClause]
       *  ExistentialClause ::= forSome `{' ExistentialDcl {semi ExistentialDcl}} `}'
       *  ExistentialDcl    ::= type TypeDcl | val ValDcl
       *  }}}
       */
      def typ(): Tree = placeholderTypeBoundary {
        val start = in.offset
        val t =
          if (in.token == LPAREN) tupleInfixType(start)
          else infixType(InfixMode.FirstOp)

        in.token match {
          case ARROW    => atPos(start, in.skipToken()) { makeFunctionTypeTree(List(t), typ()) }
          case FORSOME  => atPos(start, in.skipToken()) { makeExistentialTypeTree(t) }
          case _        => t
        }
      }

      /** {{{
       *  TypeArgs    ::= `[' ArgType {`,' ArgType} `]'
       *  }}}
       */
      def typeArgs(): List[Tree] = inBrackets(types())

      /** {{{
       *  AnnotType        ::=  SimpleType {Annotation}
       *  }}}
       */
      def annotType(): Tree = placeholderTypeBoundary { annotTypeRest(simpleType()) }

      /** {{{
       *  SimpleType       ::=  SimpleType TypeArgs
       *                     |  SimpleType `#' Id
       *                     |  StableId
       *                     |  Path `.' type
       *                     |  `(' Types `)'
       *                     |  WildcardType
       *  }}}
       */
      def simpleType(): Tree = {
        val start = in.offset
        simpleTypeRest(in.token match {
          case LPAREN   => atPos(start)(makeTupleType(inParens(types())))
          case USCORE   => wildcardType(in.skipToken())
          case _        =>
            path(thisOK = false, typeOK = true) match {
              case r @ SingletonTypeTree(_) => r
              case r => convertToTypeId(r)
            }
        })
      }

      private def typeProjection(t: Tree): Tree = {
        val hashOffset = in.skipToken()
        val nameOffset = in.offset
        val name       = identForType(skipIt = false)
        val point      = if (name == tpnme.ERROR) hashOffset else nameOffset
        atPos(t.pos.start, point)(SelectFromTypeTree(t, name))
      }
      def simpleTypeRest(t: Tree): Tree = in.token match {
        case HASH     => simpleTypeRest(typeProjection(t))
        case LBRACKET => simpleTypeRest(atPos(t.pos.start, t.pos.point)(AppliedTypeTree(t, typeArgs())))
        case _        => t
      }

      /** {{{
       *  CompoundType ::= AnnotType {with AnnotType} [Refinement]
       *                |  Refinement
       *  }}}
       */
      def compoundType(): Tree = compoundTypeRest(
        if (in.token == LBRACE) atInPos(scalaAnyRefConstr)
        else annotType()
      )

      def compoundTypeRest(t: Tree): Tree = {
        val ts = new ListBuffer[Tree] += t
        while (in.token == WITH) {
          in.nextToken()
          ts += annotType()
        }
        newLineOptWhenFollowedBy(LBRACE)
        val types         = ts.toList
        val braceOffset   = in.offset
        val hasRefinement = in.token == LBRACE
        val refinements   = if (hasRefinement) refinement() else Nil
        // Warn if they are attempting to refine Unit; we can't be certain it's
        // scala.Unit they're refining because at this point all we have is an
        // identifier, but at a later stage we lose the ability to tell an empty
        // refinement from no refinement at all.  See bug #284.
        if (hasRefinement) types match {
          case Ident(name) :: Nil if name endsWith "Unit" => warning(braceOffset, "Detected apparent refinement of Unit; are you missing an '=' sign?")
          case _                                          =>
        }
        // The second case includes an empty refinement - refinements is empty, but
        // it still gets a CompoundTypeTree.
        ts.toList match {
          case tp :: Nil if !hasRefinement => tp  // single type, no refinement, already positioned
          case tps                         => atPos(t.pos.start)(CompoundTypeTree(Template(tps, noSelfType, refinements)))
        }
      }

      def infixTypeRest(t: Tree, mode: InfixMode.Value): Tree = {
        if (isIdent && in.name != nme.STAR) {
          val opOffset = in.offset
          val leftAssoc = treeInfo.isLeftAssoc(in.name)
          if (mode != InfixMode.FirstOp) checkAssoc(opOffset, in.name, leftAssoc = mode == InfixMode.LeftOp)
          val op = identForType()
          val tycon = atPos(opOffset) { Ident(op) }
          newLineOptWhenFollowing(isTypeIntroToken)
          def mkOp(t1: Tree) = atPos(t.pos.start, opOffset) { AppliedTypeTree(tycon, List(t, t1)) }
          if (leftAssoc)
            infixTypeRest(mkOp(compoundType()), InfixMode.LeftOp)
          else
            mkOp(infixType(InfixMode.RightOp))
        } else t
      }

      /** {{{
       *  InfixType ::= CompoundType {id [nl] CompoundType}
       *  }}}
       */
      def infixType(mode: InfixMode.Value): Tree =
        placeholderTypeBoundary { infixTypeRest(compoundType(), mode) }

      /** {{{
       *  Types ::= Type {`,' Type}
       *  }}}
       */
      def types(): List[Tree] = commaSeparated(argType())
      def functionTypes(): List[Tree] = commaSeparated(functionArgType())
    }

    /** Assumed (provisionally) to be TermNames. */
<<<<<<< HEAD
    def ident(skipIt: Boolean): Name = (
      if (isIdent) rawIdent().encode
      else syntaxErrorOrIncompleteAnd(expectedMsg(IDENTIFIER), skipIt)(nme.ERROR)
    )

=======
    def ident(skipIt: Boolean): Name =
      if (isIdent) {
        val name = in.name.encode
        in.nextToken()
        name
      } else {
        syntaxErrorOrIncomplete(expectedMsg(IDENTIFIER), skipIt)
        nme.ERROR
      }
>>>>>>> 97b9b2c0
    def ident(): Name = ident(skipIt = true)
    def rawIdent(): Name = try in.name finally in.nextToken()

    /** For when it's known already to be a type name. */
    def identForType(): TypeName = ident().toTypeName
    def identForType(skipIt: Boolean): TypeName = ident(skipIt).toTypeName

    def identOrMacro(): Name = if (isMacro) rawIdent() else ident()

    def selector(t: Tree): Tree = {
      val point = in.offset
      //assert(t.pos.isDefined, t)
      if (t != EmptyTree)
        Select(t, ident(skipIt = false)) setPos r2p(t.pos.start, point, in.lastOffset)
      else
        errorTermTree // has already been reported
    }

    /** {{{
     *  Path       ::= StableId
     *              |  [Ident `.'] this
     *  AnnotType ::= Path [`.' type]
     *  }}}
     */
    def path(thisOK: Boolean, typeOK: Boolean): Tree = {
      val start = in.offset
      var t: Tree = null
      if (in.token == THIS) {
        in.nextToken()
        t = atPos(start) { This(tpnme.EMPTY) }
        if (!thisOK || in.token == DOT) {
          t = selectors(t, typeOK, accept(DOT))
        }
      } else if (in.token == SUPER) {
        in.nextToken()
        t = atPos(start) { Super(This(tpnme.EMPTY), mixinQualifierOpt()) }
        accept(DOT)
        t = selector(t)
        if (in.token == DOT) t = selectors(t, typeOK, in.skipToken())
      } else {
        val tok = in.token
        val name = ident()
        t = atPos(start) {
          if (tok == BACKQUOTED_IDENT) Ident(name) updateAttachment BackquotedIdentifierAttachment
          else Ident(name)
        }
        if (in.token == DOT) {
          val dotOffset = in.skipToken()
          if (in.token == THIS) {
            in.nextToken()
            t = atPos(start) { This(name.toTypeName) }
            if (!thisOK || in.token == DOT)
              t = selectors(t, typeOK, accept(DOT))
          } else if (in.token == SUPER) {
            in.nextToken()
            t = atPos(start) { Super(This(name.toTypeName), mixinQualifierOpt()) }
            accept(DOT)
            t = selector(t)
            if (in.token == DOT) t = selectors(t, typeOK, in.skipToken())
          } else {
            t = selectors(t, typeOK, dotOffset)
          }
        }
      }
      t
    }

    def selectors(t: Tree, typeOK: Boolean, dotOffset: Offset): Tree =
      if (typeOK && in.token == TYPE) {
        in.nextToken()
        atPos(t.pos.start, dotOffset) { SingletonTypeTree(t) }
      }
      else {
        val t1 = selector(t)
        if (in.token == DOT) { selectors(t1, typeOK, in.skipToken()) }
        else t1
      }

    /** {{{
    *   MixinQualifier ::= `[' Id `]'
    *   }}}
    */
    def mixinQualifierOpt(): TypeName =
      if (in.token == LBRACKET) inBrackets(identForType())
      else tpnme.EMPTY

    /** {{{
     *  StableId ::= Id
     *            |  Path `.' Id
     *            |  [id `.'] super [`[' id `]']`.' id
     *  }}}
     */
    def stableId(): Tree =
      path(thisOK = false, typeOK = false)

    /** {{{
    *   QualId ::= Id {`.' Id}
    *   }}}
    */
    def qualId(): Tree = {
      val start = in.offset
      val id = atPos(start) { Ident(ident()) }
      if (in.token == DOT) { selectors(id, typeOK = false, in.skipToken()) }
      else id
    }
    /** Calls `qualId()` and manages some package state. */
    private def pkgQualId() = {
      if (in.token == IDENTIFIER && in.name.encode == nme.scala_)
        inScalaPackage = true

      val pkg = qualId()
      newLineOptWhenFollowedBy(LBRACE)

      if (currentPackage == "") currentPackage = pkg.toString
      else currentPackage = currentPackage + "." + pkg

      pkg
    }

    /** {{{
     *  SimpleExpr    ::= literal
     *                  | symbol
     *                  | null
     *  }}}
     */
    def literal(isNegated: Boolean = false, inPattern: Boolean = false, start: Offset = in.offset): Tree = atPos(start) {
      def finish(value: Any): Tree = try newLiteral(value) finally in.nextToken()
      if (in.token == SYMBOLLIT)
        Apply(scalaDot(nme.Symbol), List(finish(in.strVal)))
      else if (in.token == INTERPOLATIONID)
        interpolatedString(inPattern = inPattern)
      else finish(in.token match {
        case CHARLIT                => in.charVal
        case INTLIT                 => in.intVal(isNegated).toInt
        case LONGLIT                => in.intVal(isNegated)
        case FLOATLIT               => in.floatVal(isNegated).toFloat
        case DOUBLELIT              => in.floatVal(isNegated)
        case STRINGLIT | STRINGPART => in.strVal.intern()
        case TRUE                   => true
        case FALSE                  => false
        case NULL                   => null
        case _                      => syntaxErrorOrIncompleteAnd("illegal literal", skipIt = true)(null)
      })
    }

    /** Handle placeholder syntax.
     *  If evaluating the tree produces placeholders, then make it a function.
     */
    private def withPlaceholders(tree: =>Tree, isAny: Boolean): Tree = {
      val savedPlaceholderParams = placeholderParams
      placeholderParams = List()
      var res = tree
      if (placeholderParams.nonEmpty && !isWildcard(res)) {
        res = atPos(res.pos)(Function(placeholderParams.reverse, res))
        if (isAny) placeholderParams foreach (_.tpt match {
          case tpt @ TypeTree() => tpt setType definitions.AnyTpe
          case _                => // some ascription
        })
        placeholderParams = List()
      }
      placeholderParams = placeholderParams ::: savedPlaceholderParams
      res
    }

    /** Consume a USCORE and create a fresh synthetic placeholder param. */
    private def freshPlaceholder(): Tree = {
      val start = in.offset
      val pname = freshTermName()
      in.nextToken()
      val id = atPos(start)(Ident(pname))
      val param = atPos(id.pos.focus)(gen.mkSyntheticParam(pname.toTermName))
      placeholderParams = param :: placeholderParams
      id
    }

    private def interpolatedString(inPattern: Boolean): Tree = {
      def errpolation() = syntaxErrorOrIncompleteAnd("error in interpolated string: identifier or block expected",
                                                     skipIt = true)(EmptyTree)
      // Like Swiss cheese, with holes
      def stringCheese: Tree = atPos(in.offset) {
        val start = in.offset
        val interpolator = in.name

        val partsBuf = new ListBuffer[Tree]
        val exprBuf = new ListBuffer[Tree]
        in.nextToken()
        while (in.token == STRINGPART) {
          partsBuf += literal()
          exprBuf += (
            if (inPattern) dropAnyBraces(pattern())
            else in.token match {
              case IDENTIFIER => atPos(in.offset)(Ident(ident()))
              //case USCORE   => freshPlaceholder()  // ifonly etapolation
              case LBRACE     => expr()              // dropAnyBraces(expr0(Local))
              case THIS       => in.nextToken(); atPos(in.offset)(This(tpnme.EMPTY))
              case _          => errpolation()
            }
          )
        }
        if (in.token == STRINGLIT) partsBuf += literal()

        val t1 = atPos(o2p(start)) { Ident(nme.StringContext) }
        val t2 = atPos(start) { Apply(t1, partsBuf.toList) }
        t2 setPos t2.pos.makeTransparent
        val t3 = Select(t2, interpolator) setPos t2.pos
        atPos(start) { Apply(t3, exprBuf.toList) }
      }
      if (inPattern) stringCheese
      else withPlaceholders(stringCheese, isAny = true) // strinterpolator params are Any* by definition
    }

/* ------------- NEW LINES ------------------------------------------------- */

    def newLineOpt() {
      if (in.token == NEWLINE) in.nextToken()
    }

    def newLinesOpt() {
      if (in.token == NEWLINE || in.token == NEWLINES)
        in.nextToken()
    }

    def newLineOptWhenFollowedBy(token: Offset) {
      // note: next is defined here because current == NEWLINE
      if (in.token == NEWLINE && in.next.token == token) newLineOpt()
    }

    def newLineOptWhenFollowing(p: Token => Boolean) {
      // note: next is defined here because current == NEWLINE
      if (in.token == NEWLINE && p(in.next.token)) newLineOpt()
    }

/* ------------- TYPES ---------------------------------------------------- */

    /** {{{
     *  TypedOpt ::= [`:' Type]
     *  }}}
     */
    def typedOpt(): Tree =
      if (in.token == COLON) { in.nextToken(); typ() }
      else TypeTree()

    def typeOrInfixType(location: Location): Tree =
      if (location == Local) typ()
      else startInfixType()

    def annotTypeRest(t: Tree): Tree =
      (t /: annotations(skipNewLines = false)) (makeAnnotated)

    /** {{{
     *  WildcardType ::= `_' TypeBounds
     *  }}}
     */
    def wildcardType(start: Offset) = {
      val pname = freshTypeName("_$")
      val t = atPos(start)(Ident(pname))
      val bounds = typeBounds()
      val param = atPos(t.pos union bounds.pos) { makeSyntheticTypeParam(pname, bounds) }
      placeholderTypes = param :: placeholderTypes
      t
    }

/* ----------- EXPRESSIONS ------------------------------------------------ */

    def condExpr(): Tree = {
      if (in.token == LPAREN) {
        in.nextToken()
        val r = expr()
        accept(RPAREN)
        r
      } else {
        accept(LPAREN)
        newLiteral(true)
      }
    }

    /* hook for IDE, unlike expression can be stubbed
     * don't use for any tree that can be inspected in the parser!
     */
    def statement(location: Location): Tree = expr(location) // !!! still needed?

    /** {{{
     *  Expr       ::= (Bindings | [`implicit'] Id | `_')  `=>' Expr
     *               | Expr1
     *  ResultExpr ::= (Bindings | Id `:' CompoundType) `=>' Block
     *               | Expr1
     *  Expr1      ::= if `(' Expr `)' {nl} Expr [[semi] else Expr]
     *               | try (`{' Block `}' | Expr) [catch `{' CaseClauses `}'] [finally Expr]
     *               | while `(' Expr `)' {nl} Expr
     *               | do Expr [semi] while `(' Expr `)'
     *               | for (`(' Enumerators `)' | `{' Enumerators `}') {nl} [yield] Expr
     *               | throw Expr
     *               | return [Expr]
     *               | [SimpleExpr `.'] Id `=' Expr
     *               | SimpleExpr1 ArgumentExprs `=' Expr
     *               | PostfixExpr Ascription
     *               | PostfixExpr match `{' CaseClauses `}'
     *  Bindings   ::= `(' [Binding {`,' Binding}] `)'
     *  Binding    ::= (Id | `_') [`:' Type]
     *  Ascription ::= `:' CompoundType
     *               | `:' Annotation {Annotation}
     *               | `:' `_' `*'
     *  }}}
     */
    def expr(): Tree = expr(Local)

    def expr(location: Location): Tree = withPlaceholders(expr0(location), isAny = false)

    def expr0(location: Location): Tree = (in.token: @scala.annotation.switch) match {
      case IF =>
        def parseIf = atPos(in.skipToken()) {
          val cond = condExpr()
          newLinesOpt()
          val thenp = expr()
          val elsep = if (in.token == ELSE) { in.nextToken(); expr() }
          else literalUnit
          If(cond, thenp, elsep)
        }
        parseIf
      case TRY =>
        def parseTry = atPos(in.skipToken()) {
          val body = in.token match {
            case LBRACE => inBracesOrUnit(block())
            case LPAREN => inParensOrUnit(expr())
            case _ => expr()
          }
          def catchFromExpr() = List(makeCatchFromExpr(expr()))
          val catches: List[CaseDef] =
            if (in.token != CATCH) Nil
            else {
              in.nextToken()
              if (in.token != LBRACE) catchFromExpr()
              else inBracesOrNil {
                if (in.token == CASE) caseClauses()
                else catchFromExpr()
              }
            }
          val finalizer = in.token match {
            case FINALLY => in.nextToken(); expr()
            case _ => EmptyTree
          }
          Try(body, catches, finalizer)
        }
        parseTry
      case WHILE =>
        def parseWhile = {
          val start = in.offset
          atPos(in.skipToken()) {
            val cond = condExpr()
            newLinesOpt()
            val body = expr()
            makeWhile(start, cond, body)
          }
        }
        parseWhile
      case DO =>
        def parseDo = {
          atPos(in.skipToken()) {
            val lname: Name = freshTermName(nme.DO_WHILE_PREFIX)
            val body = expr()
            if (isStatSep) in.nextToken()
            accept(WHILE)
            val cond = condExpr()
            makeDoWhile(lname.toTermName, body, cond)
          }
        }
        parseDo
      case FOR =>
        val start = in.skipToken()
        def parseFor = atPos(start) {
          val enums =
            if (in.token == LBRACE) inBracesOrNil(enumerators())
            else inParensOrNil(enumerators())
          newLinesOpt()
          if (in.token == YIELD) {
            in.nextToken()
            gen.mkFor(enums, gen.Yield(expr()))
          } else {
            gen.mkFor(enums, expr())
          }
        }
        def adjustStart(tree: Tree) =
          if (tree.pos.isRange && start < tree.pos.start)
            tree setPos tree.pos.withStart(start)
          else tree
        adjustStart(parseFor)
      case RETURN =>
        def parseReturn =
          atPos(in.skipToken()) {
            Return(if (isExprIntro) expr() else literalUnit)
          }
        parseReturn
      case THROW =>
        def parseThrow =
          atPos(in.skipToken()) {
            Throw(expr())
          }
        parseThrow
      case IMPLICIT =>
        implicitClosure(in.skipToken(), location)
      case _ =>
        def parseOther = {
          var t = postfixExpr()
          if (in.token == EQUALS) {
            t match {
              case Ident(_) | Select(_, _) | Apply(_, _) =>
                t = atPos(t.pos.start, in.skipToken()) { gen.mkAssign(t, expr()) }
              case _ =>
            }
          } else if (in.token == COLON) {
            t = stripParens(t)
            val colonPos = in.skipToken()
            if (in.token == USCORE) {
              //todo: need to handle case where USCORE is a wildcard in a type
              val uscorePos = in.skipToken()
              if (isIdent && in.name == nme.STAR) {
                in.nextToken()
                t = atPos(t.pos.start, colonPos) {
                  Typed(t, atPos(uscorePos) { Ident(tpnme.WILDCARD_STAR) })
                }
              } else {
                syntaxErrorOrIncomplete("`*' expected", skipIt = true)
              }
            } else if (isAnnotation) {
              t = (t /: annotations(skipNewLines = false))(makeAnnotated)
            } else {
              t = atPos(t.pos.start, colonPos) {
                val tpt = typeOrInfixType(location)
                if (isWildcard(t))
                  (placeholderParams: @unchecked) match {
                    case (vd @ ValDef(mods, name, _, _)) :: rest =>
                      placeholderParams = treeCopy.ValDef(vd, mods, name, tpt.duplicate, EmptyTree) :: rest
                  }
                // this does not correspond to syntax, but is necessary to
                // accept closures. We might restrict closures to be between {...} only.
                Typed(t, tpt)
              }
            }
          } else if (in.token == MATCH) {
            t = atPos(t.pos.start, in.skipToken())(Match(stripParens(t), inBracesOrNil(caseClauses())))
          }
          // in order to allow anonymous functions as statements (as opposed to expressions) inside
          // templates, we have to disambiguate them from self type declarations - bug #1565
          // The case still missed is unparenthesized single argument, like "x: Int => x + 1", which
          // may be impossible to distinguish from a self-type and so remains an error.  (See #1564)
          def lhsIsTypedParamList() = t match {
            case Parens(xs) if xs.forall(isTypedParam) => true
            case _ => false
          }
          if (in.token == ARROW && (location != InTemplate || lhsIsTypedParamList)) {
            t = atPos(t.pos.start, in.skipToken()) {
              Function(convertToParams(t), if (location != InBlock) expr() else block())
            }
          }
          stripParens(t)
        }
        parseOther
    }

    def isTypedParam(t: Tree) = t.isInstanceOf[Typed]

    /** {{{
     *  Expr ::= implicit Id => Expr
     *  }}}
     */

    def implicitClosure(start: Offset, location: Location): Tree = {
      val param0 = convertToParam {
        atPos(in.offset) {
          Ident(ident()) match {
            case expr if in.token == COLON  =>
              in.nextToken() ; Typed(expr, typeOrInfixType(location))
            case expr => expr
          }
        }
      }
      val param = copyValDef(param0)(mods = param0.mods | Flags.IMPLICIT)
      atPos(start, in.offset) {
        accept(ARROW)
        Function(List(param), if (location != InBlock) expr() else block())
      }
    }

    /** {{{
     *  PostfixExpr   ::= InfixExpr [Id [nl]]
     *  InfixExpr     ::= PrefixExpr
     *                  | InfixExpr Id [nl] InfixExpr
     *  }}}
     */
    def postfixExpr(): Tree = {
      val start = in.offset
      val base  = opstack

      def loop(top: Tree): Tree = if (!isIdent) top else {
        pushOpInfo(reduceExprStack(base, top))
        newLineOptWhenFollowing(isExprIntroToken)
        if (isExprIntro)
          prefixExpr() match {
            case EmptyTree => reduceExprStack(base, top)
            case next      => loop(next)
          }
        else finishPostfixOp(start, base, popOpInfo())
      }

      reduceExprStack(base, loop(prefixExpr()))
    }

    /** {{{
     *  PrefixExpr   ::= [`-' | `+' | `~' | `!' | `&'] SimpleExpr
     *  }}}
     */
    def prefixExpr(): Tree = {
      if (isUnaryOp) {
        atPos(in.offset) {
          val name = nme.toUnaryName(rawIdent().toTermName)
          if (name == nme.UNARY_- && isNumericLit)
            simpleExprRest(literal(isNegated = true), canApply = true)
          else
            Select(stripParens(simpleExpr()), name)
        }
      }
      else simpleExpr()
    }
    def xmlLiteral(): Tree

    /** {{{
     *  SimpleExpr    ::= new (ClassTemplate | TemplateBody)
     *                  |  BlockExpr
     *                  |  SimpleExpr1 [`_']
     *  SimpleExpr1   ::= literal
     *                  |  xLiteral
     *                  |  Path
     *                  |  `(' [Exprs] `)'
     *                  |  SimpleExpr `.' Id
     *                  |  SimpleExpr TypeArgs
     *                  |  SimpleExpr1 ArgumentExprs
     *  }}}
     */
    def simpleExpr(): Tree = {
      var canApply = true
      val t =
        if (isLiteral) literal()
        else in.token match {
          case XMLSTART =>
            xmlLiteral()
          case IDENTIFIER | BACKQUOTED_IDENT | THIS | SUPER =>
            path(thisOK = true, typeOK = false)
          case USCORE =>
            freshPlaceholder()
          case LPAREN =>
            atPos(in.offset)(makeParens(commaSeparated(expr())))
          case LBRACE =>
            canApply = false
            blockExpr()
          case NEW =>
            canApply = false
            val nstart = in.skipToken()
            val npos = r2p(nstart, nstart, in.lastOffset)
            val tstart = in.offset
            val (parents, self, stats) = template()
            val cpos = r2p(tstart, tstart, in.lastOffset max tstart)
            gen.mkNew(parents, self, stats, npos, cpos)
          case _ =>
            syntaxErrorOrIncompleteAnd("illegal start of simple expression", skipIt = true)(errorTermTree)
        }
      simpleExprRest(t, canApply = canApply)
    }

    def simpleExprRest(t: Tree, canApply: Boolean): Tree = {
      if (canApply) newLineOptWhenFollowedBy(LBRACE)
      in.token match {
        case DOT =>
          in.nextToken()
          simpleExprRest(selector(stripParens(t)), canApply = true)
        case LBRACKET =>
          val t1 = stripParens(t)
          t1 match {
            case Ident(_) | Select(_, _) | Apply(_, _) =>
              var app: Tree = t1
              while (in.token == LBRACKET)
                app = atPos(app.pos.start, in.offset)(TypeApply(app, exprTypeArgs()))

              simpleExprRest(app, canApply = true)
            case _ =>
              t1
          }
        case LPAREN | LBRACE if (canApply) =>
          val app = atPos(t.pos.start, in.offset) {
            // look for anonymous function application like (f _)(x) and
            // translate to (f _).apply(x), bug #460
            val sel = t match {
              case Parens(List(Typed(_, _: Function))) =>
                Select(stripParens(t), nme.apply)
              case _ =>
                stripParens(t)
            }
            Apply(sel, argumentExprs())
          }
          simpleExprRest(app, canApply = true)
        case USCORE =>
          atPos(t.pos.start, in.skipToken()) {
            Typed(stripParens(t), Function(Nil, EmptyTree))
          }
        case _ =>
          t
      }
    }

    /** {{{
     *  ArgumentExprs ::= `(' [Exprs] `)'
     *                  | [nl] BlockExpr
     *  }}}
     */
    def argumentExprs(): List[Tree] = {
      def args(): List[Tree] = commaSeparated(
        if (isIdent) treeInfo.assignmentToMaybeNamedArg(expr()) else expr()
      )
      in.token match {
        case LBRACE   => List(blockExpr())
        case LPAREN   => inParens(if (in.token == RPAREN) Nil else args())
        case _        => Nil
      }
    }
    /** A succession of argument lists. */
    def multipleArgumentExprs(): List[List[Tree]] = {
      if (in.token != LPAREN) Nil
      else argumentExprs() :: multipleArgumentExprs()
    }

    /** {{{
     *  BlockExpr ::= `{' (CaseClauses | Block) `}'
     *  }}}
     */
    def blockExpr(): Tree = atPos(in.offset) {
      inBraces {
        if (in.token == CASE) Match(EmptyTree, caseClauses())
        else block()
      }
    }

    /** {{{
     *  Block ::= BlockStatSeq
     *  }}}
     *  @note  Return tree does not carry position.
     */
    def block(): Tree = makeBlock(blockStatSeq())

    def caseClause(): CaseDef =
      atPos(in.offset)(makeCaseDef(pattern(), guard(), caseBlock()))

    /** {{{
     *  CaseClauses ::= CaseClause {CaseClause}
     *  CaseClause  ::= case Pattern [Guard] `=>' Block
     *  }}}
     */
    def caseClauses(): List[CaseDef] = {
      val cases = caseSeparated { caseClause() }
      if (cases.isEmpty)  // trigger error if there are no cases
        accept(CASE)

      cases
    }

    // IDE HOOK (so we can memoize case blocks) // needed?
    def caseBlock(): Tree =
      atPos(accept(ARROW))(block())

    /** {{{
     *  Guard ::= if PostfixExpr
     *  }}}
     */
    def guard(): Tree =
      if (in.token == IF) { in.nextToken(); stripParens(postfixExpr()) }
      else EmptyTree

    /** {{{
     *  Enumerators ::= Generator {semi Enumerator}
     *  Enumerator  ::=  Generator
     *                |  Guard
     *                |  val Pattern1 `=' Expr
     *  }}}
     */
    def enumerators(): List[Tree] = {
      val enums = new ListBuffer[Tree]
      enums ++= enumerator(isFirst = true)
      while (isStatSep) {
        in.nextToken()
        enums ++= enumerator(isFirst = false)
      }
      enums.toList
    }

    def enumerator(isFirst: Boolean, allowNestedIf: Boolean = true): List[Tree] =
      if (in.token == IF && !isFirst) makeFilter(in.offset, guard()) :: Nil
      else generator(!isFirst, allowNestedIf)

    /** {{{
     *  Generator ::= Pattern1 (`<-' | `=') Expr [Guard]
     *  }}}
     */
    def generator(eqOK: Boolean, allowNestedIf: Boolean = true): List[Tree] = {
      val start  = in.offset
      val hasVal = in.token == VAL
      if (hasVal)
        in.nextToken()

      val pat   = noSeq.pattern1()
      val point = in.offset
      val hasEq = in.token == EQUALS

      if (hasVal) {
        if (hasEq) deprecationWarning(in.offset, "val keyword in for comprehension is deprecated")
        else syntaxError(in.offset, "val in for comprehension must be followed by assignment")
      }

      if (hasEq && eqOK) in.nextToken()
      else accept(LARROW)
      val rhs = expr()

      def loop(): List[Tree] =
        if (in.token != IF) Nil
        else makeFilter(in.offset, guard()) :: loop()

      val tail =
        if (allowNestedIf) loop()
        else Nil

      // why max? IDE stress tests have shown that lastOffset could be less than start,
      // I guess this happens if instead if a for-expression we sit on a closing paren.
      val genPos = r2p(start, point, in.lastOffset max start)
      gen.mkGenerator(genPos, pat, hasEq, rhs) :: tail
    }

    def makeFilter(start: Offset, tree: Tree) = gen.Filter(tree).setPos(r2p(start, tree.pos.point, tree.pos.end))

/* -------- PATTERNS ------------------------------------------- */

    /** Methods which implicitly propagate whether the initial call took
     *  place in a context where sequences are allowed.  Formerly, this
     *  was threaded through methods as boolean seqOK.
     */
    trait SeqContextSensitive extends PatternContextSensitive {
      // is a sequence pattern _* allowed?
      def isSequenceOK: Boolean

      // are we in an XML pattern?
      def isXML: Boolean = false

      def functionArgType(): Tree = argType()
      def argType(): Tree = {
        val start = in.offset
        in.token match {
          case USCORE =>
            in.nextToken()
            if (in.token == SUBTYPE || in.token == SUPERTYPE) wildcardType(start)
            else atPos(start) { Bind(tpnme.WILDCARD, EmptyTree) }
          case _ =>
            typ() match {
              case Ident(name: TypeName) if nme.isVariableName(name) =>
                atPos(start) { Bind(name, EmptyTree) }
              case t => t
            }
        }
      }

      /** {{{
       *  Patterns ::= Pattern { `,' Pattern }
       *  SeqPatterns ::= SeqPattern { `,' SeqPattern }
       *  }}}
       */
      def patterns(): List[Tree] = commaSeparated(pattern())

      /** {{{
       *  Pattern  ::=  Pattern1 { `|' Pattern1 }
       *  SeqPattern ::= SeqPattern1 { `|' SeqPattern1 }
       *  }}}
       */
      def pattern(): Tree = {
        val start = in.offset
        def loop(): List[Tree] = pattern1() :: {
          if (isRawBar) { in.nextToken() ; loop() }
          else Nil
        }
        loop() match {
          case pat :: Nil => pat
          case xs         => atPos(start)(makeAlternative(xs))
        }
      }

      /** {{{
       *  Pattern1    ::= varid `:' TypePat
       *                |  `_' `:' TypePat
       *                |  Pattern2
       *  SeqPattern1 ::= varid `:' TypePat
       *                |  `_' `:' TypePat
       *                |  [SeqPattern2]
       *  }}}
       */
      def pattern1(): Tree = pattern2() match {
        case p @ Ident(name) if in.token == COLON =>
          if (treeInfo.isVarPattern(p))
            atPos(p.pos.start, in.skipToken())(Typed(p, compoundType()))
          else {
            syntaxError(in.offset, "Pattern variables must start with a lower-case letter. (SLS 8.1.1.)")
            p
          }
        case p => p
      }

      /** {{{
       *  Pattern2    ::=  varid [ @ Pattern3 ]
       *                |   Pattern3
       *  SeqPattern2 ::=  varid [ @ SeqPattern3 ]
       *                |   SeqPattern3
       *  }}}
       */
      def pattern2(): Tree = {
        val p = pattern3()

        if (in.token != AT) p
        else p match {
          case Ident(nme.WILDCARD) =>
            in.nextToken()
            pattern3()
          case Ident(name) if treeInfo.isVarPattern(p) =>
            in.nextToken()
            atPos(p.pos.start) { Bind(name, pattern3()) }
          case _ => p
        }
      }

      /** {{{
       *  Pattern3    ::= SimplePattern
       *                |  SimplePattern {Id [nl] SimplePattern}
       *  }}}
       */
      def pattern3(): Tree = {
        val top = simplePattern(badPattern3)
        val base = opstack
        // See SI-3189, SI-4832 for motivation. Cf SI-3480 for counter-motivation.
        def isCloseDelim = in.token match {
          case RBRACE => isXML
          case RPAREN => !isXML
          case _      => false
        }
        def checkWildStar: Tree = top match {
          case Ident(nme.WILDCARD) if isSequenceOK && isRawStar => peekingAhead (
            if (isCloseDelim) atPos(top.pos.start, in.prev.offset)(Star(stripParens(top)))
            else EmptyTree
          )
          case _ => EmptyTree
        }
        def loop(top: Tree): Tree = reducePatternStack(base, top) match {
          case next if isIdentExcept(raw.BAR) => pushOpInfo(next) ; loop(simplePattern(badPattern3))
          case next                           => next
        }
        checkWildStar orElse stripParens(loop(top))
      }

      def badPattern3(): Tree = {
        def isComma                = in.token == COMMA
        def isDelimiter            = in.token == RPAREN || in.token == RBRACE
        def isCommaOrDelimiter     = isComma || isDelimiter
        val (isUnderscore, isStar) = opstack match {
          case OpInfo(Ident(nme.WILDCARD), nme.STAR, _, _) :: _ => (true,   true)
          case OpInfo(_, nme.STAR, _, _) :: _                   => (false,  true)
          case _                                                => (false, false)
        }
        def isSeqPatternClose = isUnderscore && isStar && isSequenceOK && isDelimiter
        val preamble = "bad simple pattern:"
        val subtext = (isUnderscore, isStar, isSequenceOK) match {
          case (true,  true, true)  if isComma            => "bad use of _* (a sequence pattern must be the last pattern)"
          case (true,  true, true)  if isDelimiter        => "bad brace or paren after _*"
          case (true,  true, false) if isDelimiter        => "bad use of _* (sequence pattern not allowed)"
          case (false, true, true)  if isDelimiter        => "use _* to match a sequence"
          case (false, true, _)     if isCommaOrDelimiter => "trailing * is not a valid pattern"
          case _                                          => null
        }
        val msg = if (subtext != null) s"$preamble $subtext" else "illegal start of simple pattern"
        // better recovery if don't skip delims of patterns
        val skip = !isCommaOrDelimiter || isSeqPatternClose
        syntaxErrorOrIncompleteAnd(msg, skip)(errorPatternTree)
      }

      /** {{{
       *  SimplePattern    ::= varid
       *                    |  `_'
       *                    |  literal
       *                    |  XmlPattern
       *                    |  StableId  /[TypeArgs]/ [`(' [Patterns] `)']
       *                    |  StableId  [`(' [Patterns] `)']
       *                    |  StableId  [`(' [Patterns] `,' [varid `@'] `_' `*' `)']
       *                    |  `(' [Patterns] `)'
       *  }}}
       *
       * XXX: Hook for IDE
       */
      def simplePattern(): Tree = (
        // simple diagnostics for this entry point
        simplePattern(() => syntaxErrorOrIncompleteAnd("illegal start of simple pattern", skipIt = true)(errorPatternTree))
      )
      def simplePattern(onError: () => Tree): Tree = {
        val start = in.offset
        in.token match {
          case IDENTIFIER | BACKQUOTED_IDENT | THIS =>
            val t = stableId()
            in.token match {
              case INTLIT | LONGLIT | FLOATLIT | DOUBLELIT =>
                t match {
                  case Ident(nme.MINUS) =>
                    return literal(isNegated = true, inPattern = true, start = start)
                  case _ =>
                }
              case _ =>
            }
            val typeAppliedTree = in.token match {
              case LBRACKET   => atPos(start, in.offset)(AppliedTypeTree(convertToTypeId(t), typeArgs()))
              case _          => t
            }
            in.token match {
              case LPAREN   => atPos(start, in.offset)(Apply(typeAppliedTree, argumentPatterns()))
              case _        => typeAppliedTree
            }
          case USCORE =>
            in.nextToken()
            atPos(start, start) { Ident(nme.WILDCARD) }
          case CHARLIT | INTLIT | LONGLIT | FLOATLIT | DOUBLELIT |
               STRINGLIT | INTERPOLATIONID | SYMBOLLIT | TRUE | FALSE | NULL =>
            literal(inPattern = true)
          case LPAREN =>
            atPos(start)(makeParens(noSeq.patterns()))
          case XMLSTART =>
            xmlLiteralPattern()
          case _ =>
            onError()
        }
      }
    }
    /** The implementation of the context sensitive methods for parsing outside of patterns. */
    object outPattern extends PatternContextSensitive {
      def argType(): Tree = typ()
      def functionArgType(): Tree = paramType(useStartAsPosition = true)
    }
    /** The implementation for parsing inside of patterns at points where sequences are allowed. */
    object seqOK extends SeqContextSensitive {
      val isSequenceOK = true
    }
    /** The implementation for parsing inside of patterns at points where sequences are disallowed. */
    object noSeq extends SeqContextSensitive {
      val isSequenceOK = false
    }
    /** For use from xml pattern, where sequence is allowed and encouraged. */
    object xmlSeqOK extends SeqContextSensitive {
      val isSequenceOK = true
      override val isXML = true
    }
    /** These are default entry points into the pattern context sensitive methods:
     *  they are all initiated from non-pattern context.
     */
    def typ(): Tree      = outPattern.typ()
    def startInfixType() = outPattern.infixType(InfixMode.FirstOp)
    def startAnnotType() = outPattern.annotType()
    def exprTypeArgs()   = outPattern.typeArgs()
    def exprSimpleType() = outPattern.simpleType()

    /** Default entry points into some pattern contexts. */
    def pattern(): Tree = noSeq.pattern()
    def seqPatterns(): List[Tree] = seqOK.patterns()
    def xmlSeqPatterns(): List[Tree] = xmlSeqOK.patterns() // Called from xml parser
    def argumentPatterns(): List[Tree] = inParens {
      if (in.token == RPAREN) Nil
      else seqPatterns()
    }
    def xmlLiteralPattern(): Tree

/* -------- MODIFIERS and ANNOTATIONS ------------------------------------------- */

    /** Drop `private` modifier when followed by a qualifier.
     *  Contract `abstract` and `override` to ABSOVERRIDE
     */
    private def normalizeModifers(mods: Modifiers): Modifiers =
      if (mods.isPrivate && mods.hasAccessBoundary)
        normalizeModifers(mods &~ Flags.PRIVATE)
      else if (mods hasAllFlags (Flags.ABSTRACT | Flags.OVERRIDE))
        normalizeModifers(mods &~ (Flags.ABSTRACT | Flags.OVERRIDE) | Flags.ABSOVERRIDE)
      else
        mods

    private def addMod(mods: Modifiers, mod: Long, pos: Position): Modifiers = {
      if (mods hasFlag mod) syntaxError(in.offset, "repeated modifier", skipIt = false)
      in.nextToken()
      (mods | mod) withPosition (mod, pos)
    }

    private def tokenRange(token: TokenData) =
      r2p(token.offset, token.offset, token.offset + token.name.length - 1)

    /** {{{
     *  AccessQualifier ::= `[' (Id | this) `]'
     *  }}}
     */
    def accessQualifierOpt(mods: Modifiers): Modifiers = {
      var result = mods
      if (in.token == LBRACKET) {
        in.nextToken()
        if (mods.hasAccessBoundary)
          syntaxError("duplicate private/protected qualifier", skipIt = false)
        result = if (in.token == THIS) { in.nextToken(); mods | Flags.LOCAL }
                 else Modifiers(mods.flags, identForType())
        accept(RBRACKET)
      }
      result
    }

    private val flagTokens: Map[Int, Long] = Map(
      ABSTRACT  -> Flags.ABSTRACT,
      FINAL     -> Flags.FINAL,
      IMPLICIT  -> Flags.IMPLICIT,
      LAZY      -> Flags.LAZY,
      OVERRIDE  -> Flags.OVERRIDE,
      PRIVATE   -> Flags.PRIVATE,
      PROTECTED -> Flags.PROTECTED,
      SEALED    -> Flags.SEALED
    )

    /** {{{
     *  AccessModifier ::= (private | protected) [AccessQualifier]
     *  }}}
     */
    def accessModifierOpt(): Modifiers = normalizeModifers {
      in.token match {
        case m @ (PRIVATE | PROTECTED)  => in.nextToken() ; accessQualifierOpt(Modifiers(flagTokens(m)))
        case _                          => NoMods
      }
    }

    /** {{{
     *  Modifiers ::= {Modifier}
     *  Modifier  ::= LocalModifier
     *              |  AccessModifier
     *              |  override
     *  }}}
     */
    def modifiers(): Modifiers = normalizeModifers {
      def loop(mods: Modifiers): Modifiers = in.token match {
        case PRIVATE | PROTECTED =>
          loop(accessQualifierOpt(addMod(mods, flagTokens(in.token), tokenRange(in))))
        case ABSTRACT | FINAL | SEALED | OVERRIDE | IMPLICIT | LAZY =>
          loop(addMod(mods, flagTokens(in.token), tokenRange(in)))
        case NEWLINE =>
          in.nextToken()
          loop(mods)
        case _ =>
          mods
      }
      loop(NoMods)
    }

    /** {{{
     *  LocalModifiers ::= {LocalModifier}
     *  LocalModifier  ::= abstract | final | sealed | implicit | lazy
     *  }}}
     */
    def localModifiers(): Modifiers = {
      def loop(mods: Modifiers): Modifiers =
        if (isLocalModifier) loop(addMod(mods, flagTokens(in.token), tokenRange(in)))
        else mods

      loop(NoMods)
    }

    /** {{{
     *  Annotations      ::= {`@' SimpleType {ArgumentExprs}}
     *  ConsrAnnotations ::= {`@' SimpleType ArgumentExprs}
     *  }}}
     */
    def annotations(skipNewLines: Boolean): List[Tree] = readAnnots {
      val t = annotationExpr()
      if (skipNewLines) newLineOpt()
      t
    }
    def constructorAnnotations(): List[Tree] = readAnnots {
      atPos(in.offset)(New(exprSimpleType(), List(argumentExprs())))
    }

    def annotationExpr(): Tree = atPos(in.offset) {
      val t = exprSimpleType()
      if (in.token == LPAREN) New(t, multipleArgumentExprs())
      else New(t, Nil)
    }

/* -------- PARAMETERS ------------------------------------------- */

    def allowTypelessParams = false

    /** {{{
     *  ParamClauses      ::= {ParamClause} [[nl] `(' implicit Params `)']
     *  ParamClause       ::= [nl] `(' [Params] `)'
     *  Params            ::= Param {`,' Param}
     *  Param             ::= {Annotation} Id [`:' ParamType] [`=' Expr]
     *  ClassParamClauses ::= {ClassParamClause} [[nl] `(' implicit ClassParams `)']
     *  ClassParamClause  ::= [nl] `(' [ClassParams] `)'
     *  ClassParams       ::= ClassParam {`,' ClassParam}
     *  ClassParam        ::= {Annotation}  [{Modifier} (`val' | `var')] Id [`:' ParamType] [`=' Expr]
     *  }}}
     */
    def paramClauses(owner: Name, contextBounds: List[Tree], ofCaseClass: Boolean): List[List[ValDef]] = {
      var implicitmod = 0
      var caseParam = ofCaseClass
      def param(): ValDef = {
        val start = in.offset
        val annots = annotations(skipNewLines = false)
        var mods = Modifiers(Flags.PARAM)
        if (owner.isTypeName) {
          mods = modifiers() | Flags.PARAMACCESSOR
          if (mods.isLazy) syntaxError("lazy modifier not allowed here. Use call-by-name parameters instead", skipIt = false)
          in.token match {
            case v @ (VAL | VAR) =>
              mods = mods withPosition (in.token.toLong, tokenRange(in))
              if (v == VAR) mods |= Flags.MUTABLE
              in.nextToken()
            case _ =>
              if (mods.flags != Flags.PARAMACCESSOR) accept(VAL)
              if (!caseParam) mods |= Flags.PrivateLocal
          }
          if (caseParam) mods |= Flags.CASEACCESSOR
        }
        val nameOffset = in.offset
        val name = ident()
        var bynamemod = 0
        val tpt =
          if (((settings.YmethodInfer && !owner.isTypeName) || allowTypelessParams) && in.token != COLON) {
            TypeTree()
          } else { // XX-METHOD-INFER
            accept(COLON)
            if (in.token == ARROW) {
              if (owner.isTypeName && !mods.hasLocalFlag)
                syntaxError(
                  in.offset,
                  (if (mods.isMutable) "`var'" else "`val'") +
                  " parameters may not be call-by-name", skipIt = false)
              else if (implicitmod != 0)
                syntaxError(
                  in.offset,
                  "implicit parameters may not be call-by-name", skipIt = false)
              else bynamemod = Flags.BYNAMEPARAM
            }
            paramType()
          }
        val default =
          if (in.token == EQUALS) {
            in.nextToken()
            mods |= Flags.DEFAULTPARAM
            expr()
          } else EmptyTree
        atPos(start, if (name == nme.ERROR) start else nameOffset) {
          ValDef((mods | implicitmod.toLong | bynamemod) withAnnotations annots, name.toTermName, tpt, default)
        }
      }
      def paramClause(): List[ValDef] = {
        if (in.token == RPAREN)
          return Nil

        if (in.token == IMPLICIT) {
          in.nextToken()
          implicitmod = Flags.IMPLICIT
        }
        commaSeparated(param())
      }
      val vds = new ListBuffer[List[ValDef]]
      val start = in.offset
      newLineOptWhenFollowedBy(LPAREN)
      if (ofCaseClass && in.token != LPAREN)
        syntaxError(in.lastOffset, "case classes without a parameter list are not allowed;\n"+
                                   "use either case objects or case classes with an explicit `()' as a parameter list.")
      while (implicitmod == 0 && in.token == LPAREN) {
        in.nextToken()
        vds += paramClause()
        accept(RPAREN)
        caseParam = false
        newLineOptWhenFollowedBy(LPAREN)
      }
      val result = vds.toList
      if (owner == nme.CONSTRUCTOR && (result.isEmpty || (result.head take 1 exists (_.mods.isImplicit)))) {
        in.token match {
          case LBRACKET   => syntaxError(in.offset, "no type parameters allowed here", skipIt = false)
          case EOF        => incompleteInputError("auxiliary constructor needs non-implicit parameter list")
          case _          => syntaxError(start, "auxiliary constructor needs non-implicit parameter list", skipIt = false)
        }
      }
      addEvidenceParams(owner, result, contextBounds)
    }

    /** {{{
     *  ParamType ::= Type | `=>' Type | Type `*'
     *  }}}
     */
    def paramType(): Tree = paramType(useStartAsPosition = false)
    def paramType(useStartAsPosition: Boolean): Tree = {
      val start = in.offset
      in.token match {
        case ARROW  =>
          in.nextToken()
          atPos(start)(byNameApplication(typ()))
        case _      =>
          val t = typ()
          if (isRawStar) {
            in.nextToken()
            if (useStartAsPosition) atPos(start)(repeatedApplication(t))
            else atPos(t.pos.start, t.pos.point)(repeatedApplication(t))
          }
          else t
      }
    }

    /** {{{
     *  TypeParamClauseOpt    ::= [TypeParamClause]
     *  TypeParamClause       ::= `[' VariantTypeParam {`,' VariantTypeParam} `]']
     *  VariantTypeParam      ::= {Annotation} [`+' | `-'] TypeParam
     *  FunTypeParamClauseOpt ::= [FunTypeParamClause]
     *  FunTypeParamClause    ::= `[' TypeParam {`,' TypeParam} `]']
     *  TypeParam             ::= Id TypeParamClauseOpt TypeBounds {<% Type} {":" Type}
     *  }}}
     */
    def typeParamClauseOpt(owner: Name, contextBoundBuf: ListBuffer[Tree]): List[TypeDef] = {
      def typeParam(ms: Modifiers): TypeDef = {
        var mods = ms | Flags.PARAM
        val start = in.offset
        if (owner.isTypeName && isIdent) {
          if (in.name == raw.PLUS) {
            in.nextToken()
            mods |= Flags.COVARIANT
          } else if (in.name == raw.MINUS) {
            in.nextToken()
            mods |= Flags.CONTRAVARIANT
          }
        }
        val nameOffset = in.offset
        // TODO AM: freshTermName(o2p(in.skipToken()), "_$$"), will need to update test suite
        val pname: TypeName = wildcardOrIdent().toTypeName
        val param = atPos(start, nameOffset) {
          val tparams = typeParamClauseOpt(pname, null) // @M TODO null --> no higher-order context bounds for now
          TypeDef(mods, pname, tparams, typeBounds())
        }
        if (contextBoundBuf ne null) {
          while (in.token == VIEWBOUND) {
            val msg = "Use an implicit parameter instead.\nExample: Instead of `def f[A <% Int](a: A)` use `def f[A](a: A)(implicit ev: A => Int)`."
            if (settings.future)
              deprecationWarning(in.offset, s"View bounds are deprecated. $msg")
            contextBoundBuf += atPos(in.skipToken())(makeFunctionTypeTree(List(Ident(pname)), typ()))
          }
          while (in.token == COLON) {
            contextBoundBuf += atPos(in.skipToken()) {
              AppliedTypeTree(typ(), List(Ident(pname)))
            }
          }
        }
        param
      }
      newLineOptWhenFollowedBy(LBRACKET)
      if (in.token == LBRACKET) inBrackets(commaSeparated(typeParam(NoMods withAnnotations annotations(skipNewLines = true))))
      else Nil
    }

    /** {{{
     *  TypeBounds ::= [`>:' Type] [`<:' Type]
     *  }}}
     */
    def typeBounds(): TypeBoundsTree = {
      val lo      = bound(SUPERTYPE)
      val hi      = bound(SUBTYPE)
      val t       = TypeBoundsTree(lo, hi)
      val defined = List(t.hi, t.lo) filter (_.pos.isDefined)

      if (defined.nonEmpty)
        t setPos wrappingPos(defined)
      else
        t setPos o2p(in.offset)
    }

    def bound(tok: Token): Tree = if (in.token == tok) { in.nextToken(); typ() } else EmptyTree

/* -------- DEFS ------------------------------------------- */


    /** {{{
     *  Import  ::= import ImportExpr {`,' ImportExpr}
     *  }}}
     */
    def importClause(): List[Tree] = {
      val offset = accept(IMPORT)
      commaSeparated(importExpr()) match {
        case Nil => Nil
        case t :: rest =>
          // The first import should start at the position of the keyword.
          t.setPos(t.pos.withStart(offset))
          t :: rest
      }
    }

    /** {{{
     *  ImportExpr ::= StableId `.' (Id | `_' | ImportSelectors)
     *  }}}
     */
    def importExpr(): Tree = {
      val start = in.offset
      def thisDotted(name: TypeName) = {
        in.nextToken()
        val t = atPos(start)(This(name))
        accept(DOT)
        val result = selector(t)
        accept(DOT)
        result
      }
      /* Walks down import `foo.bar.baz.{ ... }` until it ends at a
       * an underscore, a left brace, or an undotted identifier.
       */
      def loop(expr: Tree): Tree = {
        expr setPos expr.pos.makeTransparent
        val selectors: List[ImportSelector] = in.token match {
          case USCORE   => List(importSelector()) // import foo.bar._;
          case LBRACE   => importSelectors()      // import foo.bar.{ x, y, z }
          case _        =>
            val nameOffset = in.offset
            val name = ident()
            if (in.token == DOT) {
              // import foo.bar.ident.<unknown> and so create a select node and recurse.
              val t = atPos(start, if (name == nme.ERROR) in.offset else nameOffset)(Select(expr, name))
              in.nextToken()
              return loop(t)
            }
            // import foo.bar.Baz;
            else List(makeImportSelector(name, nameOffset))
        }
        // reaching here means we're done walking.
        atPos(start)(Import(expr, selectors))
      }

      loop(in.token match {
        case THIS   => thisDotted(tpnme.EMPTY)
        case _      =>
          val id = atPos(start)(Ident(ident()))
          accept(DOT)
          if (in.token == THIS) thisDotted(id.name.toTypeName)
          else id
      })
    }

    /** {{{
     *  ImportSelectors ::= `{' {ImportSelector `,'} (ImportSelector | `_') `}'
     *  }}}
     */
    def importSelectors(): List[ImportSelector] = {
      val selectors = inBracesOrNil(commaSeparated(importSelector()))
      selectors.init foreach {
        case ImportSelector(nme.WILDCARD, pos, _, _)  => syntaxError(pos, "Wildcard import must be in last position")
        case _                                        => ()
      }
      selectors
    }

    def wildcardOrIdent() = {
      if (in.token == USCORE) { in.nextToken() ; nme.WILDCARD }
      else ident()
    }

    /** {{{
     *  ImportSelector ::= Id [`=>' Id | `=>' `_']
     *  }}}
     */
    def importSelector(): ImportSelector = {
      val start        = in.offset
      val name         = wildcardOrIdent()
      var renameOffset = -1
      val rename       = in.token match {
        case ARROW    =>
          in.nextToken()
          renameOffset = in.offset
          wildcardOrIdent()
        case _ if name == nme.WILDCARD  => null
        case _ =>
          renameOffset = start
          name
      }
      ImportSelector(name, start, rename, renameOffset)
    }

    /** {{{
     *  Def    ::= val PatDef
     *           | var PatDef
     *           | def FunDef
     *           | type [nl] TypeDef
     *           | TmplDef
     *  Dcl    ::= val PatDcl
     *           | var PatDcl
     *           | def FunDcl
     *           | type [nl] TypeDcl
     *  }}}
     */
    def defOrDcl(pos: Offset, mods: Modifiers): List[Tree] = {
      if (mods.isLazy && in.token != VAL)
        syntaxError("lazy not allowed here. Only vals can be lazy", skipIt = false)
      in.token match {
        case VAL =>
          patDefOrDcl(pos, mods withPosition(VAL, tokenRange(in)))
        case VAR =>
          patDefOrDcl(pos, (mods | Flags.MUTABLE) withPosition (VAR, tokenRange(in)))
        case DEF =>
          List(funDefOrDcl(pos, mods withPosition(DEF, tokenRange(in))))
        case TYPE =>
          List(typeDefOrDcl(pos, mods withPosition(TYPE, tokenRange(in))))
        case _ =>
          List(tmplDef(pos, mods))
      }
    }

    private def caseAwareTokenOffset = if (in.token == CASECLASS || in.token == CASEOBJECT) in.prev.offset else in.offset

    def nonLocalDefOrDcl : List[Tree] = {
      val annots = annotations(skipNewLines = true)
      defOrDcl(caseAwareTokenOffset, modifiers() withAnnotations annots)
    }

    /** {{{
     *  PatDef ::= Pattern2 {`,' Pattern2} [`:' Type] `=' Expr
     *  ValDcl ::= Id {`,' Id} `:' Type
     *  VarDef ::= PatDef | Id {`,' Id} `:' Type `=' `_'
     *  }}}
     */
    def patDefOrDcl(pos : Int, mods: Modifiers): List[Tree] = {
      var newmods = mods
      in.nextToken()
      val lhs = commaSeparated(stripParens(noSeq.pattern2()))
      val tp = typedOpt()
      val rhs =
        if (tp.isEmpty || in.token == EQUALS) {
          accept(EQUALS)
          if (!tp.isEmpty && newmods.isMutable &&
              (lhs.toList forall (_.isInstanceOf[Ident])) && in.token == USCORE) {
            in.nextToken()
            newmods = newmods | Flags.DEFAULTINIT
            EmptyTree
          } else {
            expr()
          }
        } else {
          newmods = newmods | Flags.DEFERRED
          EmptyTree
        }
      def mkDefs(p: Tree, tp: Tree, rhs: Tree): List[Tree] = {
        val trees = {
          val pat = if (tp.isEmpty) p else Typed(p, tp) setPos (p.pos union tp.pos)
          gen.mkPatDef(newmods, pat, rhs)
        }
        if (newmods.isDeferred) {
          trees match {
            case List(ValDef(_, _, _, EmptyTree)) =>
              if (mods.isLazy) syntaxError(p.pos, "lazy values may not be abstract", skipIt = false)
            case _ => syntaxError(p.pos, "pattern definition may not be abstract", skipIt = false)
          }
        }
        trees
      }
      val trees = (lhs.toList.init flatMap (mkDefs(_, tp.duplicate, rhs.duplicate))) ::: mkDefs(lhs.last, tp, rhs)
      val hd = trees.head
      hd setPos hd.pos.withStart(pos)
      ensureNonOverlapping(hd, trees.tail)
      trees
    }

    /** {{{
     *  VarDef ::= PatDef
     *           | Id {`,' Id} `:' Type `=' `_'
     *  VarDcl ::= Id {`,' Id} `:' Type
     *  }}}
    def varDefOrDcl(mods: Modifiers): List[Tree] = {
      var newmods = mods | Flags.MUTABLE
      val lhs = new ListBuffer[(Int, Name)]
      do {
        in.nextToken()
        lhs += (in.offset, ident())
      } while (in.token == COMMA)
      val tp = typedOpt()
      val rhs = if (tp.isEmpty || in.token == EQUALS) {
        accept(EQUALS)
        if (!tp.isEmpty && in.token == USCORE) {
          in.nextToken()
          EmptyTree
        } else {
          expr()
        }
      } else {
        newmods = newmods | Flags.DEFERRED
        EmptyTree
      }
    }
     */

    /** {{{
     *  FunDef ::= FunSig [`:' Type] `=' [`macro'] Expr
     *          |  FunSig [nl] `{' Block `}'
     *          |  `this' ParamClause ParamClauses
     *                 (`=' ConstrExpr | [nl] ConstrBlock)
     *  FunDcl ::= FunSig [`:' Type]
     *  FunSig ::= id [FunTypeParamClause] ParamClauses
     *  }}}
     */
    def funDefOrDcl(start : Int, mods: Modifiers): Tree = {
      in.nextToken()
      if (in.token == THIS) {
        atPos(start, in.skipToken()) {
          val vparamss = paramClauses(nme.CONSTRUCTOR, classContextBounds map (_.duplicate), ofCaseClass = false)
          newLineOptWhenFollowedBy(LBRACE)
          val rhs = in.token match {
            case LBRACE   => atPos(in.offset) { constrBlock(vparamss) }
            case _        => accept(EQUALS) ; atPos(in.offset) { constrExpr(vparamss) }
          }
          DefDef(mods, nme.CONSTRUCTOR, List(), vparamss, TypeTree(), rhs)
        }
      }
      else {
        val nameOffset = in.offset
        val name = identOrMacro()
        funDefRest(start, nameOffset, mods, name)
      }
    }

    def funDefRest(start: Offset, nameOffset: Offset, mods: Modifiers, name: Name): Tree = {
      val result = atPos(start, if (name.toTermName == nme.ERROR) start else nameOffset) {
        var newmods = mods
        // contextBoundBuf is for context bounded type parameters of the form
        // [T : B] or [T : => B]; it contains the equivalent implicit parameter type,
        // i.e. (B[T] or T => B)
        val contextBoundBuf = new ListBuffer[Tree]
        val tparams = typeParamClauseOpt(name, contextBoundBuf)
        val vparamss = paramClauses(name, contextBoundBuf.toList, ofCaseClass = false)
        newLineOptWhenFollowedBy(LBRACE)
        var restype = fromWithinReturnType(typedOpt())
        val rhs =
          if (isStatSep || in.token == RBRACE) {
            if (restype.isEmpty) {
              if (settings.future)
                deprecationWarning(in.lastOffset, s"Procedure syntax is deprecated. Convert procedure `$name` to method by adding `: Unit`.")
              restype = scalaUnitConstr
            }
            newmods |= Flags.DEFERRED
            EmptyTree
          } else if (restype.isEmpty && in.token == LBRACE) {
            if (settings.future)
              deprecationWarning(in.offset, s"Procedure syntax is deprecated. Convert procedure `$name` to method by adding `: Unit =`.")
            restype = scalaUnitConstr
            blockExpr()
          } else {
            if (in.token == EQUALS) {
              in.nextTokenAllow(nme.MACROkw)
              if (isMacro) {
                in.nextToken()
                newmods |= Flags.MACRO
              }
            } else {
              accept(EQUALS)
            }
            expr()
          }
        DefDef(newmods, name.toTermName, tparams, vparamss, restype, rhs)
      }
      signalParseProgress(result.pos)
      result
    }

    /** {{{
     *  ConstrExpr      ::=  SelfInvocation
     *                    |  ConstrBlock
     *  }}}
     */
    def constrExpr(vparamss: List[List[ValDef]]): Tree =
      if (in.token == LBRACE) constrBlock(vparamss)
      else Block(selfInvocation(vparamss) :: Nil, literalUnit)

    /** {{{
     *  SelfInvocation  ::= this ArgumentExprs {ArgumentExprs}
     *  }}}
     */
    def selfInvocation(vparamss: List[List[ValDef]]): Tree =
      atPos(accept(THIS)) {
        newLineOptWhenFollowedBy(LBRACE)
        var t = Apply(Ident(nme.CONSTRUCTOR), argumentExprs())
        newLineOptWhenFollowedBy(LBRACE)
        while (in.token == LPAREN || in.token == LBRACE) {
          t = Apply(t, argumentExprs())
          newLineOptWhenFollowedBy(LBRACE)
        }
        if (classContextBounds.isEmpty) t
        else Apply(t, vparamss.last.map(vp => Ident(vp.name)))
      }

    /** {{{
     *  ConstrBlock    ::=  `{' SelfInvocation {semi BlockStat} `}'
     *  }}}
     */
    def constrBlock(vparamss: List[List[ValDef]]): Tree =
      atPos(in.skipToken()) {
        val stats = selfInvocation(vparamss) :: {
          if (isStatSep) { in.nextToken(); blockStatSeq() }
          else Nil
        }
        accept(RBRACE)
        Block(stats, literalUnit)
      }

    /** {{{
     *  TypeDef ::= type Id [TypeParamClause] `=' Type
     *            | FunSig `=' Expr
     *  TypeDcl ::= type Id [TypeParamClause] TypeBounds
     *  }}}
     */
    def typeDefOrDcl(start: Offset, mods: Modifiers): Tree = {
      in.nextToken()
      newLinesOpt()
      atPos(start, in.offset) {
        val name = identForType()
        // @M! a type alias as well as an abstract type may declare type parameters
        val tparams = typeParamClauseOpt(name, null)
        in.token match {
          case EQUALS =>
            in.nextToken()
            TypeDef(mods, name, tparams, typ())
          case t if t == SUPERTYPE || t == SUBTYPE || t == COMMA || t == RBRACE || isStatSep(t) =>
            TypeDef(mods | Flags.DEFERRED, name, tparams, typeBounds())
          case _ =>
            syntaxErrorOrIncompleteAnd("`=', `>:', or `<:' expected", skipIt = true)(EmptyTree)
        }
      }
    }

    /** Hook for IDE, for top-level classes/objects. */
    def topLevelTmplDef: Tree = {
      val annots = annotations(skipNewLines = true)
      val pos    = caseAwareTokenOffset
      val mods   = modifiers() withAnnotations annots
      tmplDef(pos, mods)
    }

    /** {{{
     *  TmplDef ::= [case] class ClassDef
     *            |  [case] object ObjectDef
     *            |  [override] trait TraitDef
     *  }}}
     */
    def tmplDef(pos: Offset, mods: Modifiers): Tree = {
      if (mods.isLazy) syntaxError("classes cannot be lazy", skipIt = false)
      in.token match {
        case TRAIT =>
          classDef(pos, (mods | Flags.TRAIT | Flags.ABSTRACT) withPosition (Flags.TRAIT, tokenRange(in)))
        case CLASS =>
          classDef(pos, mods)
        case CASECLASS =>
          classDef(pos, (mods | Flags.CASE) withPosition (Flags.CASE, tokenRange(in.prev /*scanner skips on 'case' to 'class', thus take prev*/)))
        case OBJECT =>
          objectDef(pos, mods)
        case CASEOBJECT =>
          objectDef(pos, (mods | Flags.CASE) withPosition (Flags.CASE, tokenRange(in.prev /*scanner skips on 'case' to 'object', thus take prev*/)))
        case _ =>
          syntaxErrorOrIncompleteAnd("expected start of definition", skipIt = true)(EmptyTree)
      }
    }

    /** {{{
     *  ClassDef ::= Id [TypeParamClause] {Annotation}
     *               [AccessModifier] ClassParamClauses RequiresTypeOpt ClassTemplateOpt
     *  TraitDef ::= Id [TypeParamClause] RequiresTypeOpt TraitTemplateOpt
     *  }}}
     */
    def classDef(start: Offset, mods: Modifiers): ClassDef = {
      in.nextToken()
      val nameOffset = in.offset
      val name = identForType()
      atPos(start, if (name == tpnme.ERROR) start else nameOffset) {
        savingClassContextBounds {
          val contextBoundBuf = new ListBuffer[Tree]
          val tparams = typeParamClauseOpt(name, contextBoundBuf)
          classContextBounds = contextBoundBuf.toList
          val tstart = (in.offset :: classContextBounds.map(_.pos.start)).min
          if (!classContextBounds.isEmpty && mods.isTrait) {
            val viewBoundsExist = if (settings.future) "" else " nor view bounds `<% ...'"
              syntaxError(s"traits cannot have type parameters with context bounds `: ...'$viewBoundsExist", skipIt = false)
            classContextBounds = List()
          }
          val constrAnnots = if (!mods.isTrait) constructorAnnotations() else Nil
          val (constrMods, vparamss) =
            if (mods.isTrait) (Modifiers(Flags.TRAIT), List())
            else (accessModifierOpt(), paramClauses(name, classContextBounds, ofCaseClass = mods.isCase))
          var mods1 = mods
          if (mods.isTrait) {
            if (settings.YvirtClasses && in.token == SUBTYPE) mods1 |= Flags.DEFERRED
          } else if (in.token == SUBTYPE) {
            syntaxError("classes are not allowed to be virtual", skipIt = false)
          }
          val template = templateOpt(mods1, name, constrMods withAnnotations constrAnnots, vparamss, tstart)
          val result = gen.mkClassDef(mods1, name, tparams, template)
          // Context bounds generate implicit parameters (part of the template) with types
          // from tparams: we need to ensure these don't overlap
          if (!classContextBounds.isEmpty)
            ensureNonOverlapping(template, tparams)
          result
        }
      }
    }

    /** {{{
     *  ObjectDef       ::= Id ClassTemplateOpt
     *  }}}
     */
    def objectDef(start: Offset, mods: Modifiers): ModuleDef = {
      in.nextToken()
      val nameOffset = in.offset
      val name = ident()
      val tstart = in.offset
      atPos(start, if (name == nme.ERROR) start else nameOffset) {
        val mods1 = if (in.token == SUBTYPE) mods | Flags.DEFERRED else mods
        val template = templateOpt(mods1, name, NoMods, Nil, tstart)
        ModuleDef(mods1, name.toTermName, template)
      }
    }

    /** Create a tree representing a package object, converting
     *  {{{
     *    package object foo { ... }
     *  }}}
     *  to
     *  {{{
     *    package foo {
     *      object `package` { ... }
     *    }
     *  }}}
     */
    def packageObjectDef(start: Offset): PackageDef = {
      val defn   = objectDef(in.offset, NoMods)
      val pidPos = o2p(defn.pos.startOrPoint)
      val pkgPos = r2p(start, pidPos.point)
      gen.mkPackageObject(defn, pidPos, pkgPos)
    }
    def packageOrPackageObject(start: Offset): Tree = (
      if (in.token == OBJECT)
        joinComment(packageObjectDef(start) :: Nil).head
      else {
        in.flushDoc
        makePackaging(start, pkgQualId(), inBracesOrNil(topStatSeq()))
      }
    )
    // TODO - eliminate this and use "def packageObjectDef" (see call site of this
    // method for small elaboration.)
    def makePackageObject(start: Offset, objDef: ModuleDef): PackageDef = objDef match {
      case ModuleDef(mods, name, impl) =>
        makePackaging(
          start, atPos(o2p(objDef.pos.start)){ Ident(name) }, List(ModuleDef(mods, nme.PACKAGEkw, impl)))
    }

    /** {{{
     *  ClassParents       ::= AnnotType {`(' [Exprs] `)'} {with AnnotType}
     *  TraitParents       ::= AnnotType {with AnnotType}
     *  }}}
     */
    def templateParents(): List[Tree] = {
      val parents = new ListBuffer[Tree]
      def readAppliedParent() = {
        val start = in.offset
        val parent = startAnnotType()
        parents += (in.token match {
          case LPAREN => atPos(start)((parent /: multipleArgumentExprs())(Apply.apply))
          case _      => parent
        })
      }
      readAppliedParent()
      while (in.token == WITH) { in.nextToken(); readAppliedParent() }
      parents.toList
    }

    /** {{{
     *  ClassTemplate ::= [EarlyDefs with] ClassParents [TemplateBody]
     *  TraitTemplate ::= [EarlyDefs with] TraitParents [TemplateBody]
     *  EarlyDefs     ::= `{' [EarlyDef {semi EarlyDef}] `}'
     *  EarlyDef      ::= Annotations Modifiers PatDef
     *  }}}
     */
    def template(): (List[Tree], ValDef, List[Tree]) = {
      newLineOptWhenFollowedBy(LBRACE)
      if (in.token == LBRACE) {
        // @S: pre template body cannot stub like post body can!
        val (self, body) = templateBody(isPre = true)
        if (in.token == WITH && (self eq noSelfType)) {
          val earlyDefs: List[Tree] = body.map(ensureEarlyDef).filter(_.nonEmpty)
          in.nextToken()
          val parents = templateParents()
          val (self1, body1) = templateBodyOpt(parenMeansSyntaxError = false)
          (parents, self1, earlyDefs ::: body1)
        } else {
          (List(), self, body)
        }
      } else {
        val parents = templateParents()
        val (self, body) = templateBodyOpt(parenMeansSyntaxError = false)
        (parents, self, body)
      }
    }

    def ensureEarlyDef(tree: Tree): Tree = tree match {
      case vdef @ ValDef(mods, _, _, _) if !mods.isDeferred =>
        copyValDef(vdef)(mods = mods | Flags.PRESUPER)
      case tdef @ TypeDef(mods, name, tparams, rhs) =>
        deprecationWarning(tdef.pos.point, "early type members are deprecated. Move them to the regular body: the semantics are the same.")
        treeCopy.TypeDef(tdef, mods | Flags.PRESUPER, name, tparams, rhs)
      case docdef @ DocDef(comm, rhs) =>
        treeCopy.DocDef(docdef, comm, rhs)
      case stat if !stat.isEmpty =>
        syntaxError(stat.pos, "only concrete field definitions allowed in early object initialization section", skipIt = false)
        EmptyTree
      case _ =>
        EmptyTree
    }

    /** {{{
     *  ClassTemplateOpt ::= `extends' ClassTemplate | [[`extends'] TemplateBody]
     *  TraitTemplateOpt ::= TraitExtends TraitTemplate | [[`extends'] TemplateBody] | `<:' TemplateBody
     *  TraitExtends     ::= `extends' | `<:'
     *  }}}
     */
    def templateOpt(mods: Modifiers, name: Name, constrMods: Modifiers, vparamss: List[List[ValDef]], tstart: Offset): Template = {
      val (parents, self, body) = (
        if (in.token == EXTENDS || in.token == SUBTYPE && mods.isTrait) {
          in.nextToken()
          template()
        }
        else {
          newLineOptWhenFollowedBy(LBRACE)
          val (self, body) = templateBodyOpt(parenMeansSyntaxError = mods.isTrait || name.isTermName)
          (List(), self, body)
        }
      )
      def anyvalConstructor() = (
        // Not a well-formed constructor, has to be finished later - see note
        // regarding AnyVal constructor in AddInterfaces.
        DefDef(NoMods, nme.CONSTRUCTOR, Nil, ListOfNil, TypeTree(), Block(Nil, literalUnit))
      )
      val parentPos = o2p(in.offset)
      val tstart1 = if (body.isEmpty && in.lastOffset < tstart) in.lastOffset else tstart

      atPos(tstart1) {
        // Exclude only the 9 primitives plus AnyVal.
        if (inScalaRootPackage && ScalaValueClassNames.contains(name))
          Template(parents, self, anyvalConstructor :: body)
        else
          gen.mkTemplate(gen.mkParents(mods, parents, parentPos),
                         self, constrMods, vparamss, body, o2p(tstart))
      }
    }

/* -------- TEMPLATES ------------------------------------------- */

    /** {{{
     *  TemplateBody ::= [nl] `{' TemplateStatSeq `}'
     *  }}}
     * @param isPre specifies whether in early initializer (true) or not (false)
     */
    def templateBody(isPre: Boolean) = inBraces(templateStatSeq(isPre = isPre)) match {
      case (self, Nil)  => (self, EmptyTree.asList)
      case result       => result
    }
    def templateBodyOpt(parenMeansSyntaxError: Boolean): (ValDef, List[Tree]) = {
      newLineOptWhenFollowedBy(LBRACE)
      if (in.token == LBRACE) {
        templateBody(isPre = false)
      } else {
        if (in.token == LPAREN) {
          if (parenMeansSyntaxError) syntaxError(s"traits or objects may not have parameters", skipIt = true)
          else abort("unexpected opening parenthesis")
        }
        (noSelfType, List())
      }
    }

    /** {{{
     *  Refinement ::= [nl] `{' RefineStat {semi RefineStat} `}'
     *  }}}
     */
    def refinement(): List[Tree] = inBraces(refineStatSeq())

/* -------- STATSEQS ------------------------------------------- */

  /** Create a tree representing a packaging. */
    def makePackaging(start: Offset, pkg: Tree, stats: List[Tree]): PackageDef = pkg match {
      case x: RefTree => atPos(start, pkg.pos.point)(PackageDef(x, stats))
    }

    def makeEmptyPackage(start: Offset, stats: List[Tree]): PackageDef = (
      makePackaging(start, atPos(start, start, start)(Ident(nme.EMPTY_PACKAGE_NAME)), stats)
    )

    def statSeq(stat: PartialFunction[Token, List[Tree]], errorMsg: String = "illegal start of definition"): List[Tree] = {
      val stats = new ListBuffer[Tree]
      def default(tok: Token) =
        if (isStatSep) Nil
        else syntaxErrorOrIncompleteAnd(errorMsg, skipIt = true)(Nil)
      while (!isStatSeqEnd) {
        stats ++= stat.applyOrElse(in.token, default)
        acceptStatSepOpt()
      }
      stats.toList
    }

    /** {{{
     *  TopStatSeq ::= TopStat {semi TopStat}
     *  TopStat ::= Annotations Modifiers TmplDef
     *            | Packaging
     *            | package object objectDef
     *            | Import
     *            |
     *  }}}
     */
    def topStatSeq(): List[Tree] = statSeq(topStat, errorMsg = "expected class or object definition")
    def topStat: PartialFunction[Token, List[Tree]] = {
      case PACKAGE  =>
        packageOrPackageObject(in.skipToken()) :: Nil
      case IMPORT =>
        in.flushDoc
        importClause()
      case _ if isAnnotation || isTemplateIntro || isModifier =>
        joinComment(topLevelTmplDef :: Nil)
    }

    /** {{{
     *  TemplateStatSeq  ::= [id [`:' Type] `=>'] TemplateStats
     *  }}}
     * @param isPre specifies whether in early initializer (true) or not (false)
     */
    def templateStatSeq(isPre : Boolean): (ValDef, List[Tree]) = checkNoEscapingPlaceholders {
      var self: ValDef = noSelfType
      var firstOpt: Option[Tree] = None
      if (isExprIntro) {
        in.flushDoc
        val first = expr(InTemplate) // @S: first statement is potentially converted so cannot be stubbed.
        if (in.token == ARROW) {
          first match {
            case Typed(tree @ This(tpnme.EMPTY), tpt) =>
              self = atPos(tree.pos union tpt.pos) { makeSelfDef(nme.WILDCARD, tpt) }
            case _ =>
              convertToParam(first) match {
                case tree @ ValDef(_, name, tpt, EmptyTree) if (name != nme.ERROR) =>
                  self = atPos(tree.pos union tpt.pos) { makeSelfDef(name, tpt) }
                case _ =>
              }
          }
          in.nextToken()
        } else {
          firstOpt = Some(first)
          acceptStatSepOpt()
        }
      }
      (self, firstOpt ++: templateStats())
    }

    /** {{{
     *  TemplateStats    ::= TemplateStat {semi TemplateStat}
     *  TemplateStat     ::= Import
     *                     | Annotations Modifiers Def
     *                     | Annotations Modifiers Dcl
     *                     | Expr1
     *                     | super ArgumentExprs {ArgumentExprs}
     *                     |
     *  }}}
     */
    def templateStats(): List[Tree] = statSeq(templateStat)
    def templateStat: PartialFunction[Token, List[Tree]] = {
      case IMPORT =>
        in.flushDoc
        importClause()
      case _ if isDefIntro || isModifier || isAnnotation =>
        joinComment(nonLocalDefOrDcl)
      case _ if isExprIntro =>
        in.flushDoc
        statement(InTemplate) :: Nil
    }

    def templateOrTopStatSeq(): List[Tree] = statSeq(templateStat.orElse(topStat))

    /** {{{
     *  RefineStatSeq    ::= RefineStat {semi RefineStat}
     *  RefineStat       ::= Dcl
     *                     | type TypeDef
     *                     |
     *  }}}
     */
    def refineStatSeq(): List[Tree] = checkNoEscapingPlaceholders {
      val stats = new ListBuffer[Tree]
      while (!isStatSeqEnd) {
        stats ++= refineStat()
        if (in.token != RBRACE) acceptStatSep()
      }
      stats.toList
    }

    def refineStat(): List[Tree] =
      if (isDclIntro) { // don't IDE hook
        joinComment(defOrDcl(in.offset, NoMods))
      } else if (!isStatSep) {
        syntaxErrorOrIncomplete(
          "illegal start of declaration"+
          (if (inFunReturnType) " (possible cause: missing `=' in front of current method body)"
           else ""), skipIt = true)
        Nil
      } else Nil

    /** overridable IDE hook for local definitions of blockStatSeq
     *  Here's an idea how to fill in start and end positions.
    def localDef : List[Tree] = {
      atEndPos {
        atStartPos(in.offset) {
          val annots = annotations(skipNewLines = true)
          val mods = localModifiers() withAnnotations annots
          if (!(mods hasFlag ~(Flags.IMPLICIT | Flags.LAZY))) defOrDcl(mods)
          else List(tmplDef(mods))
        }
      } (in.offset)
    }
    */

    def localDef(implicitMod: Int): List[Tree] = {
      val annots = annotations(skipNewLines = true)
      val pos = in.offset
      val mods = (localModifiers() | implicitMod.toLong) withAnnotations annots
      val defs =
        if (!(mods hasFlag ~(Flags.IMPLICIT | Flags.LAZY))) defOrDcl(pos, mods)
        else List(tmplDef(pos, mods))

      in.token match {
        case RBRACE | CASE  => defs :+ setInPos(literalUnit)
        case _              => defs
      }
    }

    /** {{{
     *  BlockStatSeq ::= { BlockStat semi } [ResultExpr]
     *  BlockStat    ::= Import
     *                 | Annotations [implicit] [lazy] Def
     *                 | Annotations LocalModifiers TmplDef
     *                 | Expr1
     *                 |
     *  }}}
     */
    def blockStatSeq(): List[Tree] = checkNoEscapingPlaceholders {
      val stats = new ListBuffer[Tree]
      while (!isStatSeqEnd && !isCaseDefEnd) {
        if (in.token == IMPORT) {
          stats ++= importClause()
          acceptStatSepOpt()
        }
        else if (isExprIntro) {
          stats += statement(InBlock)
          if (!isCaseDefEnd) acceptStatSep()
        }
        else if (isDefIntro || isLocalModifier || isAnnotation) {
          if (in.token == IMPLICIT) {
            val start = in.skipToken()
            if (isIdent) stats += implicitClosure(start, InBlock)
            else stats ++= localDef(Flags.IMPLICIT)
          } else {
            stats ++= localDef(0)
          }
          acceptStatSepOpt()
        }
        else if (isStatSep) {
          in.nextToken()
        }
        else {
          val addendum = if (isModifier) " (no modifiers allowed here)" else ""
          syntaxErrorOrIncomplete("illegal start of statement" + addendum, skipIt = true)
        }
      }
      stats.toList
    }

    /** {{{
     *  CompilationUnit ::= {package QualId semi} TopStatSeq
     *  }}}
     */
    def compilationUnit(): PackageDef = checkNoEscapingPlaceholders {
      def topstats(): List[Tree] = {
        val ts = new ListBuffer[Tree]
        while (in.token == SEMI) in.nextToken()
        val start = in.offset
        if (in.token == PACKAGE) {
          in.nextToken()
          if (in.token == OBJECT) {
            // TODO - this next line is supposed to be
            //    ts += packageObjectDef(start)
            // but this broke a scaladoc test (run/diagrams-filtering.scala) somehow.
            ts ++= joinComment(List(makePackageObject(start, objectDef(in.offset, NoMods))))
            if (in.token != EOF) {
              acceptStatSep()
              ts ++= topStatSeq()
            }
          } else {
            in.flushDoc
            val pkg = pkgQualId()

            if (in.token == EOF) {
              ts += makePackaging(start, pkg, List())
            } else if (isStatSep) {
              in.nextToken()
              ts += makePackaging(start, pkg, topstats())
            } else {
              ts += inBraces(makePackaging(start, pkg, topStatSeq()))
              acceptStatSepOpt()
              ts ++= topStatSeq()
            }
          }
        } else {
          ts ++= topStatSeq()
        }
        ts.toList
      }

      resetPackage()
      topstats() match {
        case (stat @ PackageDef(_, _)) :: Nil => stat
        case stats                            =>
          val start =
            if (stats forall (_ == EmptyTree)) 0
            else {
              val wpos = wrappingPos(stats)
              if (wpos.isDefined) wpos.start
              else 0
            }

          makeEmptyPackage(start, stats)
      }
    }
  }
}<|MERGE_RESOLUTION|>--- conflicted
+++ resolved
@@ -1029,23 +1029,15 @@
     }
 
     /** Assumed (provisionally) to be TermNames. */
-<<<<<<< HEAD
     def ident(skipIt: Boolean): Name = (
-      if (isIdent) rawIdent().encode
-      else syntaxErrorOrIncompleteAnd(expectedMsg(IDENTIFIER), skipIt)(nme.ERROR)
-    )
-
-=======
-    def ident(skipIt: Boolean): Name =
       if (isIdent) {
         val name = in.name.encode
         in.nextToken()
         name
-      } else {
-        syntaxErrorOrIncomplete(expectedMsg(IDENTIFIER), skipIt)
-        nme.ERROR
-      }
->>>>>>> 97b9b2c0
+      }
+      else syntaxErrorOrIncompleteAnd(expectedMsg(IDENTIFIER), skipIt)(nme.ERROR)
+    )
+
     def ident(): Name = ident(skipIt = true)
     def rawIdent(): Name = try in.name finally in.nextToken()
 
