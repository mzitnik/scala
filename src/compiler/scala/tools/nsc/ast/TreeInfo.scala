/* NSC -- new Scala compiler
 * Copyright 2005-2011 LAMP/EPFL
 * @author  Martin Odersky
 */

package scala.tools.nsc
package ast

import reflect.internal.HasFlags
import reflect.internal.Flags._
import symtab._

/** This class ...
 *
 *  @author Martin Odersky
 *  @version 1.0
 */
abstract class TreeInfo extends reflect.internal.TreeInfo {
  val global: Global
  import global._

  import definitions.ThrowableClass

  /** Is tree legal as a member definition of an interface?
   */
  override def isInterfaceMember(tree: Tree): Boolean = tree match {
    case DocDef(_, definition)         => isInterfaceMember(definition)
    case _ => super.isInterfaceMember(tree)
  }

  /** Is tree a pure (i.e. non-side-effecting) definition?
   */
  override def isPureDef(tree: Tree): Boolean = tree match {
    case DocDef(_, definition) => isPureDef(definition)
    case _ => super.isPureDef(tree)
  }

 /** Does list of trees start with a definition of
   *  a class of module with given name (ignoring imports)
   */
  override def firstDefinesClassOrObject(trees: List[Tree], name: Name): Boolean = trees match {
    case ClassDef(_, `name`, _, _) :: Nil => true
    case _ => super.firstDefinesClassOrObject(trees, name)
  }
<<<<<<< HEAD
  
  def isInterface(mods: HasFlags, body: List[Tree]) = 
    mods.hasTraitFlag && (body forall isInterfaceMember)

  def isAllowedInAnyTrait(stat: Tree): Boolean = stat match {    
=======

  def isInterface(mods: HasFlags, body: List[Tree]) =
    mods.hasTraitFlag && (body forall isInterfaceMember)

  def isAllowedInUniversalTrait(stat: Tree): Boolean = stat match {
>>>>>>> 54e284d6
    case _: ValDef => false
    case Import(_, _) | EmptyTree => true
    case _: DefTree => true
    case _ => false
  }
}<|MERGE_RESOLUTION|>--- conflicted
+++ resolved
@@ -42,19 +42,11 @@
     case ClassDef(_, `name`, _, _) :: Nil => true
     case _ => super.firstDefinesClassOrObject(trees, name)
   }
-<<<<<<< HEAD
-  
-  def isInterface(mods: HasFlags, body: List[Tree]) = 
-    mods.hasTraitFlag && (body forall isInterfaceMember)
-
-  def isAllowedInAnyTrait(stat: Tree): Boolean = stat match {    
-=======
 
   def isInterface(mods: HasFlags, body: List[Tree]) =
     mods.hasTraitFlag && (body forall isInterfaceMember)
 
   def isAllowedInUniversalTrait(stat: Tree): Boolean = stat match {
->>>>>>> 54e284d6
     case _: ValDef => false
     case Import(_, _) | EmptyTree => true
     case _: DefTree => true
