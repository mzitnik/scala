/* NSC -- new Scala compiler
 * Copyright 2005-2012 LAMP/EPFL
 * @author  Martin Odersky
 */

package scala.reflect
package internal

import scala.collection.{ mutable, immutable, generic }
import generic.Clearable
import scala.ref.WeakReference
import mutable.ListBuffer
import Flags._
import scala.util.control.ControlThrowable
import scala.annotation.tailrec
import util.Statistics
import scala.runtime.ObjectRef
import util.ThreeValues._

/* A standard type pattern match:
  case ErrorType =>
    // internal: error
  case WildcardType =>
    // internal: unknown
  case BoundedWildcardType(bounds) =>
    // internal: unknown
  case NoType =>
  case NoPrefix =>
  case ThisType(sym) =>
    // sym.this.type
  case SuperType(thistpe, supertpe) =>
    // super references
  case SingleType(pre, sym) =>
    // pre.sym.type
  case ConstantType(value) =>
    // Int(2)
  case TypeRef(pre, sym, args) =>
    // pre.sym[targs]
    // Outer.this.C would be represented as TypeRef(ThisType(Outer), C, List())
  case RefinedType(parents, defs) =>
    // parent1 with ... with parentn { defs }
  case ExistentialType(tparams, result) =>
    // result forSome { tparams }
  case AnnotatedType(annots, tp, selfsym) =>
    // tp @annots

  // the following are non-value types; you cannot write them down in Scala source.

  case TypeBounds(lo, hi) =>
    // >: lo <: hi
  case ClassInfoType(parents, defs, clazz) =>
    // same as RefinedType except as body of class
  case MethodType(paramtypes, result) =>
    // (paramtypes)result
    // For instance def m(): T is represented as MethodType(List(), T)
  case NullaryMethodType(result) => // eliminated by uncurry
    // an eval-by-name type
    // For instance def m: T is represented as NullaryMethodType(T)
  case PolyType(tparams, result) =>
    // [tparams]result where result is a (Nullary)MethodType or ClassInfoType

  // The remaining types are not used after phase `typer`.
  case OverloadedType(pre, tparams, alts) =>
    // all alternatives of an overloaded ident
  case AntiPolyType(pre, targs) =>
    // rarely used, disappears when combined with a PolyType
  case TypeVar(inst, constr) =>
    // a type variable
    // Replace occurrences of type parameters with type vars, where
    // inst is the instantiation and constr is a list of bounds.
<<<<<<< HEAD
  case ErasedValueType(clazz, underlying)
=======
  case DeBruijnIndex(level, index, args)
    // for dependent method types: a type referring to a method parameter.
  case ErasedValueType(tref)
>>>>>>> 5b9af1b9
    // only used during erasure of derived value classes.
*/

trait Types extends api.Types { self: SymbolTable =>
  import definitions._
  import TypesStats._

  private var explainSwitch = false
  private final val emptySymbolSet = immutable.Set.empty[Symbol]

  private final val LogPendingSubTypesThreshold = 50
  private final val LogPendingBaseTypesThreshold = 50
  private final val LogVolatileThreshold = 50

  /** A don't care value for the depth parameter in lubs/glbs and related operations. */
  private final val AnyDepth = -3

  /** Decrement depth unless it is a don't care. */
  private final def decr(depth: Int) = if (depth == AnyDepth) AnyDepth else depth - 1

  private final val printLubs = sys.props contains "scalac.debug.lub"
  private final val traceTypeVars = sys.props contains "scalac.debug.tvar"
  /** In case anyone wants to turn off lub verification without reverting anything. */
  private final val verifyLubs = true
  /** In case anyone wants to turn off type parameter bounds being used
   *  to seed type constraints.
   */
  private final val propagateParameterBoundsToTypeVars = sys.props contains "scalac.debug.prop-constraints"

  protected val enableTypeVarExperimentals = settings.Xexperimental.value

  /** Empty immutable maps to avoid allocations. */
  private val emptySymMap   = immutable.Map[Symbol, Symbol]()
  private val emptySymCount = immutable.Map[Symbol, Int]()

  /** The current skolemization level, needed for the algorithms
   *  in isSameType, isSubType that do constraint solving under a prefix.
   */
  var skolemizationLevel = 0

  /** A log of type variable with their original constraints. Used in order
   *  to undo constraints in the case of isSubType/isSameType failure.
   */
  lazy val undoLog = newUndoLog

  protected def newUndoLog = new UndoLog

  class UndoLog extends Clearable {
    private type UndoPairs = List[(TypeVar, TypeConstraint)]
    //OPT this method is public so we can do `manual inlining`
    var log: UndoPairs = List()

    /*
     * These two methods provide explicit locking mechanism that is overridden in SynchronizedUndoLog.
     *
     * The idea behind explicit locking mechanism is that all public methods that access mutable state
     * will have to obtain the lock for their entire execution so both reads and writes can be kept in
     * right order. Originally, that was achieved by overriding those public methods in
     * `SynchronizedUndoLog` which was fine but expensive. The reason is that those public methods take
     * thunk as argument and if we keep them non-final there's no way to make them inlined so thunks
     * can go away.
     *
     * By using explicit locking we can achieve inlining.
     *
     * NOTE: They are made public for now so we can apply 'manual inlining' (copy&pasting into hot
     * places implementation of `undo` or `undoUnless`). This should be changed back to protected
     * once inliner is fixed.
     */
    def lock(): Unit = ()
    def unlock(): Unit = ()

    // register with the auto-clearing cache manager
    perRunCaches.recordCache(this)

    /** Undo all changes to constraints to type variables upto `limit`. */
    //OPT this method is public so we can do `manual inlining`
    def undoTo(limit: UndoPairs) {
      while ((log ne limit) && log.nonEmpty) {
        val (tv, constr) = log.head
        tv.constr = constr
        log = log.tail
      }
    }

    /** No sync necessary, because record should only
     *  be called from within a undo or undoUnless block,
     *  which is already synchronized.
     */
    private[reflect] def record(tv: TypeVar) = {
      log ::= ((tv, tv.constr.cloneInternal))
    }

    def clear() {
      lock()
      try {
        if (settings.debug.value)
          self.log("Clearing " + log.size + " entries from the undoLog.")
        log = Nil
      } finally unlock()
    }
    def size = {
      lock()
      try log.size finally unlock()
    }

    // `block` should not affect constraints on typevars
    def undo[T](block: => T): T = {
      lock()
      try {
        val before = log

        try block
        finally undoTo(before)
      } finally unlock()
    }

    // if `block` evaluates to false, it should not affect constraints on typevars
    def undoUnless(block: => Boolean): Boolean = {
      lock()
      try {
        val before = log
        var result = false

        try result = block
        finally if (!result) undoTo(before)

        result
      } finally unlock()
    }
  }

  /** A map from lists to compound types that have the given list as parents.
   *  This is used to avoid duplication in the computation of base type sequences and baseClasses.
   *  It makes use of the fact that these two operations depend only on the parents,
   *  not on the refinement.
   */
  val intersectionWitness = perRunCaches.newWeakMap[List[Type], WeakReference[Type]]()

  /** A proxy for a type (identified by field `underlying`) that forwards most
   *  operations to it (for exceptions, see WrappingProxy, which forwards even more operations).
   *  every operation that is overridden for some kind of types should be forwarded.
   */
  trait SimpleTypeProxy extends Type {
    def underlying: Type

    // the following operations + those in RewrappingTypeProxy are all operations
    // in class Type that are overridden in some subclass
    // Important to keep this up-to-date when new operations are added!
    override def isTrivial = underlying.isTrivial
    override def isHigherKinded: Boolean = underlying.isHigherKinded
    override def typeConstructor: Type = underlying.typeConstructor
    override def isNotNull = underlying.isNotNull
    override def isError = underlying.isError
    override def isErroneous = underlying.isErroneous
    override def isStable: Boolean = underlying.isStable
    override def isVolatile = underlying.isVolatile
    override def finalResultType = underlying.finalResultType
    override def paramSectionCount = underlying.paramSectionCount
    override def paramss = underlying.paramss
    override def params = underlying.params
    override def paramTypes = underlying.paramTypes
    override def termSymbol = underlying.termSymbol
    override def termSymbolDirect = underlying.termSymbolDirect
    override def typeParams = underlying.typeParams
    override def boundSyms = underlying.boundSyms
    override def typeSymbol = underlying.typeSymbol
    override def typeSymbolDirect = underlying.typeSymbolDirect
    override def widen = underlying.widen
    override def typeOfThis = underlying.typeOfThis
    override def bounds = underlying.bounds
    override def parents = underlying.parents
    override def prefix = underlying.prefix
    override def decls = underlying.decls
    override def baseType(clazz: Symbol) = underlying.baseType(clazz)
    override def baseTypeSeq = underlying.baseTypeSeq
    override def baseTypeSeqDepth = underlying.baseTypeSeqDepth
    override def baseClasses = underlying.baseClasses
  }

  /** A proxy for a type (identified by field `underlying`) that forwards most
   *  operations to it. Every operation that is overridden for some kind of types is
   *  forwarded here. Some operations are rewrapped again.
   */
  trait RewrappingTypeProxy extends SimpleTypeProxy {
    protected def maybeRewrap(newtp: Type) = if (newtp eq underlying) this else rewrap(newtp)
    protected def rewrap(newtp: Type): Type

    // the following are all operations in class Type that are overridden in some subclass
    // Important to keep this up-to-date when new operations are added!
    override def widen = maybeRewrap(underlying.widen)
    override def narrow = underlying.narrow
    override def deconst = maybeRewrap(underlying.deconst)
    override def resultType = maybeRewrap(underlying.resultType)
    override def resultType(actuals: List[Type]) = maybeRewrap(underlying.resultType(actuals))
    override def finalResultType = maybeRewrap(underlying.finalResultType)
    override def paramSectionCount = 0
    override def paramss: List[List[Symbol]] = List()
    override def params: List[Symbol] = List()
    override def paramTypes: List[Type] = List()
    override def typeArgs = underlying.typeArgs
    override def notNull = maybeRewrap(underlying.notNull)
    override def instantiateTypeParams(formals: List[Symbol], actuals: List[Type]) = underlying.instantiateTypeParams(formals, actuals)
    override def skolemizeExistential(owner: Symbol, origin: AnyRef) = underlying.skolemizeExistential(owner, origin)
    override def normalize = maybeRewrap(underlying.normalize)
    override def dealias = maybeRewrap(underlying.dealias)
    override def cloneInfo(owner: Symbol) = maybeRewrap(underlying.cloneInfo(owner))
    override def atOwner(owner: Symbol) = maybeRewrap(underlying.atOwner(owner))
    override def prefixString = underlying.prefixString
    override def isComplete = underlying.isComplete
    override def complete(sym: Symbol) = underlying.complete(sym)
    override def load(sym: Symbol) { underlying.load(sym) }
    override def withAnnotations(annots: List[AnnotationInfo]) = maybeRewrap(underlying.withAnnotations(annots))
    override def withoutAnnotations = maybeRewrap(underlying.withoutAnnotations)
  }

  case object UnmappableTree extends TermTree {
    override def toString = "<unmappable>"
    super.tpe_=(NoType)
    override def tpe_=(t: Type) = if (t != NoType) {
      throw new UnsupportedOperationException("tpe_=("+t+") inapplicable for <empty>")
    }
  }

  abstract class TypeApiImpl extends TypeApi { this: Type =>
    def declaration(name: Name): Symbol = decl(name)
    def nonPrivateDeclaration(name: Name): Symbol = nonPrivateDecl(name)
    def declarations = decls
    def typeArguments = typeArgs
    def erasure = this match {
      case ConstantType(value) => widen.erasure
      case _ =>
        var result: Type = transformedType(this)
        result = result.normalize match { // necessary to deal with erasures of HK types, typeConstructor won't work
          case PolyType(undets, underlying) => existentialAbstraction(undets, underlying) // we don't want undets in the result
          case _ => result
        }
        // erasure screws up all ThisTypes for modules into PackageTypeRefs
        // we need to unscrew them, or certain typechecks will fail mysteriously
        // http://groups.google.com/group/scala-internals/browse_thread/thread/6d3277ae21b6d581
        result = result.map(tpe => tpe match {
          case tpe: PackageTypeRef => ThisType(tpe.sym)
          case _ => tpe
        })
        result
    }
    def substituteSymbols(from: List[Symbol], to: List[Symbol]): Type = substSym(from, to)
    def substituteTypes(from: List[Symbol], to: List[Type]): Type = subst(from, to)

    // the only thingies that we want to splice are: 1) type parameters, 2) abstract type members
    // the thingies that we don't want to splice are: 1) concrete types (obviously), 2) existential skolems
    def isSpliceable = {
      this.isInstanceOf[TypeRef] && typeSymbol.isAbstractType && !typeSymbol.isExistential
    }
  }

  /** The base class for all types */
  abstract class Type extends TypeApiImpl with Annotatable[Type] {
    /** Types for which asSeenFrom always is the identity, no matter what
     *  prefix or owner.
     */
    def isTrivial: Boolean = false

    /** Is this type higher-kinded, i.e., is it a type constructor @M */
    def isHigherKinded: Boolean = false
    def takesTypeArgs: Boolean = this.isHigherKinded

    /** Does this type denote a stable reference (i.e. singleton type)? */
    def isStable: Boolean = false

    /** Is this type dangerous (i.e. it might contain conflicting
     *  type information when empty, so that it can be constructed
     *  so that type unsoundness results.) A dangerous type has an underlying
     *  type of the form T_1 with T_n { decls }, where one of the
     *  T_i (i > 1) is an abstract type.
     */
    def isVolatile: Boolean = false

    /** Is this type guaranteed not to have `null` as a value? */
    def isNotNull: Boolean = false

    /** Is this type a structural refinement type (it ''refines'' members that have not been inherited) */
    def isStructuralRefinement: Boolean = false

    /** Does this type depend immediately on an enclosing method parameter?
      * I.e., is it a singleton type whose termSymbol refers to an argument of the symbol's owner (which is a method)?
      */
    def isImmediatelyDependent: Boolean = false

    /** Is this type a dependent method type? */
    def isDependentMethodType: Boolean = false

    /** True for WildcardType or BoundedWildcardType. */
    def isWildcard = false

    /** Is this type produced as a repair for an error? */
    def isError: Boolean = typeSymbol.isError || termSymbol.isError

    /** Is this type produced as a repair for an error? */
    def isErroneous: Boolean = ErroneousCollector.collect(this)

    /** Does this type denote a reference type which can be null? */
    // def isNullable: Boolean = false

    /** Can this type only be subtyped by bottom types?
     *  This is assessed to be the case if the class is final,
     *  and all type parameters (if any) are invariant.
     */
    def isFinalType =
      typeSymbol.isFinal && (typeSymbol.typeParams forall symbolIsNonVariant)

    /** Is this type completed (i.e. not a lazy type)? */
    def isComplete: Boolean = true

    /** If this is a lazy type, assign a new type to `sym`. */
    def complete(sym: Symbol) {}

    /** The term symbol associated with the type
      * Note that the symbol of the normalized type is returned (@see normalize)
      */
    def termSymbol: Symbol = NoSymbol

    /** The type symbol associated with the type
      * Note that the symbol of the normalized type is returned (@see normalize)
      * A type's typeSymbol should if possible not be inspected directly, due to
      * the likelihood that what is true for tp.typeSymbol is not true for
      * tp.sym, due to normalization.
      */
    def typeSymbol: Symbol = NoSymbol

    /** The term symbol ''directly'' associated with the type.
     */
    def termSymbolDirect: Symbol = termSymbol

    /** The type symbol ''directly'' associated with the type.
     *  In other words, no normalization is performed: if this is an alias type,
     *  the symbol returned is that of the alias, not the underlying type.
     */
    def typeSymbolDirect: Symbol = typeSymbol

    /** The base type underlying a type proxy, identity on all other types */
    def underlying: Type = this

    /** Widen from singleton type to its underlying non-singleton
     *  base type by applying one or more `underlying` dereferences,
     *  identity for all other types.
     *
     *  class Outer { class C ; val x: C }
     *  val o: Outer
     *  <o.x.type>.widen = o.C
     */
    def widen: Type = this

    /** Map a constant type or not-null-type to its underlying base type,
     *  identity for all other types.
     */
    def deconst: Type = this

    /** The type of `this` of a class type or reference type. */
    def typeOfThis: Type = typeSymbol.typeOfThis

    /** Map to a singleton type which is a subtype of this type.
     *  The fallback implemented here gives
     *    T.narrow  = T' forSome { type T' <: T with Singleton }
     *  Overridden where we know more about where types come from.
     */
    /*
    Note: this implementation of narrow is theoretically superior to the one
    in use below, but imposed a significant performance penalty.  It was in trunk
    from svn r24960 through r25080.
    */
    /*
    def narrow: Type =
      if (phase.erasedTypes) this
      else commonOwner(this) freshExistential ".type" setInfo singletonBounds(this) tpe
    */

    /** Map to a singleton type which is a subtype of this type.
     *  The fallback implemented here gives:
     *  {{{
     *    T.narrow  =  (T {}).this.type
     *  }}}
     *  Overridden where we know more about where types come from.
     */
    def narrow: Type =
      if (phase.erasedTypes) this
      else {
        val cowner = commonOwner(this)
        refinedType(this :: Nil, cowner, EmptyScope, cowner.pos).narrow
      }

    /** For a TypeBounds type, itself;
     *  for a reference denoting an abstract type, its bounds,
     *  for all other types, a TypeBounds type all of whose bounds are this type.
     */
    def bounds: TypeBounds = TypeBounds(this, this)

    /** For a class or intersection type, its parents.
     *  For a TypeBounds type, the parents of its hi bound.
     *  inherited by typerefs, singleton types, and refinement types,
     *  The empty list for all other types */
    def parents: List[Type] = List()

    /** For a class with nonEmpty parents, the first parent.
     *  Otherwise some specific fixed top type.
     */
    def firstParent = if (parents.nonEmpty) parents.head else ObjectClass.tpe

    /** For a typeref or single-type, the prefix of the normalized type (@see normalize).
     *  NoType for all other types. */
    def prefix: Type = NoType

    /** A chain of all typeref or singletype prefixes of this type, longest first.
     *  (Only used from safeToString.)
     */
    def prefixChain: List[Type] = this match {
      case TypeRef(pre, _, _) => pre :: pre.prefixChain
      case SingleType(pre, _) => pre :: pre.prefixChain
      case _ => List()
    }

    /** This type, without its type arguments @M */
    def typeConstructor: Type = this

    /** For a typeref, its arguments. The empty list for all other types */
    def typeArgs: List[Type] = List()

    /** A list of placeholder types derived from the type parameters.
     *  Used by RefinedType and TypeRef.
     */
    protected def dummyArgs: List[Type] = typeParams map (_.typeConstructor)

    /** For a (nullary) method or poly type, its direct result type,
     *  the type itself for all other types. */
    def resultType: Type = this

    def resultType(actuals: List[Type]) = this

    /** Only used for dependent method types. */
    def resultApprox: Type = ApproximateDependentMap(resultType)

    /** If this is a TypeRef `clazz`[`T`], return the argument `T`
     *  otherwise return this type
     */
    def remove(clazz: Symbol): Type = this

    /** For a curried/nullary method or poly type its non-method result type,
     *  the type itself for all other types */
    def finalResultType: Type = this

    /** For a method type, the number of its value parameter sections,
     *  0 for all other types */
    def paramSectionCount: Int = 0

    /** For a method or poly type, a list of its value parameter sections,
     *  the empty list for all other types */
    def paramss: List[List[Symbol]] = List()

    /** For a method or poly type, its first value parameter section,
     *  the empty list for all other types */
    def params: List[Symbol] = List()

    /** For a method or poly type, the types of its first value parameter section,
     *  the empty list for all other types */
    def paramTypes: List[Type] = List()

    /** For a (potentially wrapped) poly type, its type parameters,
     *  the empty list for all other types */
    def typeParams: List[Symbol] = List()

    /** For a (potentially wrapped) poly or existential type, its bound symbols,
     *  the empty list for all other types */
    def boundSyms: immutable.Set[Symbol] = emptySymbolSet

    /** Mixin a NotNull trait unless type already has one
     *  ...if the option is given, since it is causing typing bugs.
     */
    def notNull: Type =
      if (!settings.Ynotnull.value || isNotNull || phase.erasedTypes) this
      else NotNullType(this)

    /** Replace formal type parameter symbols with actual type arguments.
     *
     * Amounts to substitution except for higher-kinded types. (See overridden method in TypeRef) -- @M
     */
    def instantiateTypeParams(formals: List[Symbol], actuals: List[Type]): Type =
      if (sameLength(formals, actuals)) this.subst(formals, actuals) else ErrorType

    /** If this type is an existential, turn all existentially bound variables to type skolems.
     *  @param  owner    The owner of the created type skolems
     *  @param  origin   The tree whose type was an existential for which the skolem was created.
     */
    def skolemizeExistential(owner: Symbol, origin: AnyRef): Type = this

    /** A simple version of skolemizeExistential for situations where
     *  owner or unpack location do not matter (typically used in subtype tests)
     */
    def skolemizeExistential: Type = skolemizeExistential(NoSymbol, null)

    /** Reduce to beta eta-long normal form.
     *  Expands type aliases and converts higher-kinded TypeRefs to PolyTypes.
     *  Functions on types are also implemented as PolyTypes.
     *
     *  Example: (in the below, <List> is the type constructor of List)
     *    TypeRef(pre, <List>, List()) is replaced by
     *    PolyType(X, TypeRef(pre, <List>, List(X)))
     */
    def normalize = this // @MAT

    /** Expands type aliases. */
    def dealias = this

    def etaExpand: Type = this

    /** Performs a single step of beta-reduction on types.
     *  Given:
     *
     *    type C[T] = B[T]
     *    type B[T] = A
     *    class A
     *
     *  The following will happen after `betaReduce` is invoked:
     *    TypeRef(pre, <C>, List(Int)) is replaced by
     *    TypeRef(pre, <B>, List(Int))
     *
     *  Unlike `dealias`, which recursively applies beta reduction, until it's stuck,
     *  `betaReduce` performs exactly one step and then returns.
     */
    def betaReduce: Type = this

    /** For a classtype or refined type, its defined or declared members;
     *  inherited by subtypes and typerefs.
     *  The empty scope for all other types.
     */
    def decls: Scope = EmptyScope

    /** The defined or declared members with name `name` in this type;
     *  an OverloadedSymbol if several exist, NoSymbol if none exist.
     *  Alternatives of overloaded symbol appear in the order they are declared.
     */
    def decl(name: Name): Symbol = findDecl(name, 0)

    /** A list of all non-private members defined or declared in this type. */
    def nonPrivateDecls: List[Symbol] = decls.filterNot(_.isPrivate).toList

    /** The non-private defined or declared members with name `name` in this type;
     *  an OverloadedSymbol if several exist, NoSymbol if none exist.
     *  Alternatives of overloaded symbol appear in the order they are declared.
     */
    def nonPrivateDecl(name: Name): Symbol = findDecl(name, PRIVATE)

    /** A list of all members of this type (defined or inherited)
     *  Members appear in linearization order of their owners.
     *  Members with the same owner appear in reverse order of their declarations.
     */
    def members: Scope = membersBasedOnFlags(0, 0)

    /** A list of all non-private members of this type (defined or inherited) */
    def nonPrivateMembers: Scope = membersBasedOnFlags(BridgeAndPrivateFlags, 0)

    /** A list of all non-private members of this type  (defined or inherited),
     *  admitting members with given flags `admit`
     */
    def nonPrivateMembersAdmitting(admit: Long): Scope = membersBasedOnFlags(BridgeAndPrivateFlags & ~admit, 0)

    /** A list of all implicit symbols of this type  (defined or inherited) */
    def implicitMembers: Scope = membersBasedOnFlags(BridgeFlags, IMPLICIT)

    /** A list of all deferred symbols of this type  (defined or inherited) */
    def deferredMembers: Scope = membersBasedOnFlags(BridgeFlags, DEFERRED)

    /** The member with given name,
     *  an OverloadedSymbol if several exist, NoSymbol if none exist */
    def member(name: Name): Symbol =
      memberBasedOnName(name, BridgeFlags)

    /** The non-private member with given name,
     *  an OverloadedSymbol if several exist, NoSymbol if none exist.
     *  Bridges are excluded from the result
     */
    def nonPrivateMember(name: Name): Symbol =
      memberBasedOnName(name, BridgeAndPrivateFlags)

    /** All members with the given flags, excluding bridges.
     */
    def membersWithFlags(requiredFlags: Long): Scope =
      membersBasedOnFlags(BridgeFlags, requiredFlags)

    /** All non-private members with the given flags, excluding bridges.
     */
    def nonPrivateMembersWithFlags(requiredFlags: Long): Scope =
      membersBasedOnFlags(BridgeAndPrivateFlags, requiredFlags)

    /** The non-private member with given name, admitting members with given flags `admit`.
     *  "Admitting" refers to the fact that members with a PRIVATE, BRIDGE, or VBRIDGE
     *  flag are usually excluded from findMember results, but supplying any of those flags
     *  to this method disables that exclusion.
     *
     *  An OverloadedSymbol if several exist, NoSymbol if none exists.
     */
    def nonPrivateMemberAdmitting(name: Name, admit: Long): Symbol =
      memberBasedOnName(name, BridgeAndPrivateFlags & ~admit)

    /** The non-local member with given name,
     *  an OverloadedSymbol if several exist, NoSymbol if none exist */
    def nonLocalMember(name: Name): Symbol =
      memberBasedOnName(name, BridgeFlags | LOCAL)

    /** Members excluding and requiring the given flags.
     *  Note: unfortunately it doesn't work to exclude DEFERRED this way.
     */
    def membersBasedOnFlags(excludedFlags: Long, requiredFlags: Long): Scope =
      findMembers(excludedFlags, requiredFlags)
//      findMember(nme.ANYNAME, excludedFlags, requiredFlags, false).alternatives

    def memberBasedOnName(name: Name, excludedFlags: Long): Symbol =
      findMember(name, excludedFlags, 0, false)

    /** The least type instance of given class which is a supertype
     *  of this type.  Example:
     *    class D[T]
     *    class C extends p.D[Int]
     *    ThisType(C).baseType(D) = p.D[Int]
     */
    def baseType(clazz: Symbol): Type = NoType

    /** This type as seen from prefix `pre` and class `clazz`. This means:
     *  Replace all thistypes of `clazz` or one of its subclasses
     *  by `pre` and instantiate all parameters by arguments of `pre`.
     *  Proceed analogously for thistypes referring to outer classes.
     *
     *  Example:
     *    class D[T] { def m: T }
     *    class C extends p.D[Int]
     *    T.asSeenFrom(ThisType(C), D)  (where D is owner of m)
     *      = Int
     */
    def asSeenFrom(pre: Type, clazz: Symbol): Type = {
      val start = if (Statistics.canEnable) Statistics.pushTimer(typeOpsStack, asSeenFromNanos)  else null
      try {
        val trivial = (
             this.isTrivial
          || phase.erasedTypes && pre.typeSymbol != ArrayClass
          || pre.normalize.isTrivial && !isPossiblePrefix(clazz)
        )
        if (trivial) this
        else {
          val m     = new AsSeenFromMap(pre.normalize, clazz)
          val tp    = m(this)
          val tp1   = existentialAbstraction(m.capturedParams, tp)

          if (m.capturedSkolems.isEmpty) tp1
          else deriveType(m.capturedSkolems, _.cloneSymbol setFlag CAPTURED)(tp1)
        }
      } finally if (Statistics.canEnable) Statistics.popTimer(typeOpsStack, start)
    }

    /** The info of `sym`, seen as a member of this type.
     *
     *  Example:
     *  {{{
     *    class D[T] { def m: T }
     *    class C extends p.D[Int]
     *    ThisType(C).memberType(m) = Int
     *  }}}
     */
    def memberInfo(sym: Symbol): Type = {
      sym.info.asSeenFrom(this, sym.owner)
    }

    /** The type of `sym`, seen as a member of this type. */
    def memberType(sym: Symbol): Type = sym match {
      case meth: MethodSymbol =>
        meth.typeAsMemberOf(this)
      case _ =>
        computeMemberType(sym)
    }

    def computeMemberType(sym: Symbol): Type = sym.tpeHK match { //@M don't prematurely instantiate higher-kinded types, they will be instantiated by transform, typedTypeApply, etc. when really necessary
      case OverloadedType(_, alts) =>
        OverloadedType(this, alts)
      case tp =>
        tp.asSeenFrom(this, sym.owner)
    }

    /** Substitute types `to` for occurrences of references to
     *  symbols `from` in this type.
     */
    def subst(from: List[Symbol], to: List[Type]): Type =
      if (from.isEmpty) this
      else new SubstTypeMap(from, to) apply this

    /** Substitute symbols `to` for occurrences of symbols `from` in this type.
     *
     * !!! NOTE !!!: If you need to do a substThis and a substSym, the substThis has to come
     * first, as otherwise symbols will immediately get rebound in typeRef to the old
     * symbol.
     */
    def substSym(from: List[Symbol], to: List[Symbol]): Type =
      if ((from eq to) || from.isEmpty) this
      else new SubstSymMap(from, to) apply this

    /** Substitute all occurrences of `ThisType(from)` in this type by `to`.
     *
     * !!! NOTE !!!: If you need to do a substThis and a substSym, the substThis has to come
     * first, as otherwise symbols will immediately get rebound in typeRef to the old
     * symbol.
     */
    def substThis(from: Symbol, to: Type): Type =
      new SubstThisMap(from, to) apply this
    def substThis(from: Symbol, to: Symbol): Type =
      substThis(from, to.thisType)

    /** Performs both substThis and substSym, in that order.
     *
     * [JZ] Reverted `SubstThisAndSymMap` from 334872, which was not the same as
     * `substThis(from, to).substSym(symsFrom, symsTo)`.
     *
     * `SubstThisAndSymMap` performs a breadth-first map over this type, which meant that
     * symbol substitution occured before `ThisType` substitution. Consequently, in substitution
     * of a `SingleType(ThisType(`from`), sym), symbols were rebound to `from` rather than `to`.
     */
    def substThisAndSym(from: Symbol, to: Type, symsFrom: List[Symbol], symsTo: List[Symbol]): Type =
      if (symsFrom eq symsTo) substThis(from, to)
      else substThis(from, to).substSym(symsFrom, symsTo)

    /** Returns all parts of this type which satisfy predicate `p` */
    def filter(p: Type => Boolean): List[Type] = new FilterTypeCollector(p) collect this
    def withFilter(p: Type => Boolean) = new FilterMapForeach(p)

    class FilterMapForeach(p: Type => Boolean) extends FilterTypeCollector(p){
      def foreach[U](f: Type => U): Unit = collect(Type.this) foreach f
      def map[T](f: Type => T): List[T]  = collect(Type.this) map f
    }

    /** Returns optionally first type (in a preorder traversal) which satisfies predicate `p`,
     *  or None if none exists.
     */
    def find(p: Type => Boolean): Option[Type] = new FindTypeCollector(p).collect(this)

    /** Apply `f` to each part of this type */
    def foreach(f: Type => Unit) { new ForEachTypeTraverser(f).traverse(this) }

    /** Apply `pf' to each part of this type on which the function is defined */
    def collect[T](pf: PartialFunction[Type, T]): List[T] = new CollectTypeCollector(pf).collect(this)

    /** Apply `f` to each part of this type; children get mapped before their parents */
    def map(f: Type => Type): Type = new TypeMap {
      def apply(x: Type) = f(mapOver(x))
    } apply this

    /** Is there part of this type which satisfies predicate `p`? */
    def exists(p: Type => Boolean): Boolean = !find(p).isEmpty

    /** Does this type contain a reference to this symbol? */
    def contains(sym: Symbol): Boolean = new ContainsCollector(sym).collect(this)

    /** Does this type contain a reference to this type */
    def containsTp(tp: Type): Boolean = new ContainsTypeCollector(tp).collect(this)

    /** Is this type a subtype of that type? */
    def <:<(that: Type): Boolean = {
      if (Statistics.canEnable) stat_<:<(that)
      else {
        (this eq that) ||
        (if (explainSwitch) explain("<:", isSubType, this, that)
         else isSubType(this, that, AnyDepth))
      }
    }

    /** Is this type a subtype of that type in a pattern context?
     *  Any type arguments on the right hand side are replaced with
     *  fresh existentials, except for Arrays.
     *
     *  See bug1434.scala for an example of code which would fail
     *  if only a <:< test were applied.
     */
    def matchesPattern(that: Type): Boolean = {
      (this <:< that) || ((this, that) match {
        case (TypeRef(_, ArrayClass, List(arg1)), TypeRef(_, ArrayClass, List(arg2))) if arg2.typeSymbol.typeParams.nonEmpty =>
          arg1 matchesPattern arg2
        case (_, TypeRef(_, _, args)) =>
          val newtp = existentialAbstraction(args map (_.typeSymbol), that)
          !(that =:= newtp) && (this <:< newtp)
        case _ =>
          false
      })
    }

    def stat_<:<(that: Type): Boolean = {
      if (Statistics.canEnable) Statistics.incCounter(subtypeCount)
      val start = if (Statistics.canEnable) Statistics.pushTimer(typeOpsStack, subtypeNanos) else null
      val result =
        (this eq that) ||
        (if (explainSwitch) explain("<:", isSubType, this, that)
         else isSubType(this, that, AnyDepth))
      if (Statistics.canEnable) Statistics.popTimer(typeOpsStack, start)
      result
    }

    /** Is this type a weak subtype of that type? True also for numeric types, i.e. Int weak_<:< Long.
     */
    def weak_<:<(that: Type): Boolean = {
      if (Statistics.canEnable) Statistics.incCounter(subtypeCount)
      val start = if (Statistics.canEnable) Statistics.pushTimer(typeOpsStack, subtypeNanos) else null
      val result =
        ((this eq that) ||
         (if (explainSwitch) explain("weak_<:", isWeakSubType, this, that)
          else isWeakSubType(this, that)))
      if (Statistics.canEnable) Statistics.popTimer(typeOpsStack, start)
      result
    }

    /** Is this type equivalent to that type? */
    def =:=(that: Type): Boolean = (
      (this eq that) ||
      (if (explainSwitch) explain("=", isSameType, this, that)
       else isSameType(this, that))
    );

    /** Does this type implement symbol `sym` with same or stronger type? */
    def specializes(sym: Symbol): Boolean =
      if (explainSwitch) explain("specializes", specializesSym, this, sym)
      else specializesSym(this, sym)

    /** Is this type close enough to that type so that members
     *  with the two type would override each other?
     *  This means:
     *    - Either both types are polytypes with the same number of
     *      type parameters and their result types match after renaming
     *      corresponding type parameters
     *    - Or both types are (nullary) method types with equivalent type parameter types
     *      and matching result types
     *    - Or both types are equivalent
     *    - Or phase.erasedTypes is false and both types are neither method nor
     *      poly types.
     */
    def matches(that: Type): Boolean = matchesType(this, that, !phase.erasedTypes)

    /** Same as matches, except that non-method types are always assumed to match. */
    def looselyMatches(that: Type): Boolean = matchesType(this, that, true)

    /** The shortest sorted upwards closed array of types that contains
     *  this type as first element.
     *
     *  A list or array of types ts is upwards closed if
     *
     *    for all t in ts:
     *      for all typerefs p.s[args] such that t <: p.s[args]
     *      there exists a typeref p'.s[args'] in ts such that
     *      t <: p'.s['args] <: p.s[args],
     *
     *      and
     *
     *      for all singleton types p.s such that t <: p.s
     *      there exists a singleton type p'.s in ts such that
     *      t <: p'.s <: p.s
     *
     *  Sorting is with respect to Symbol.isLess() on type symbols.
     */
    def baseTypeSeq: BaseTypeSeq = baseTypeSingletonSeq(this)

    /** The maximum depth (@see typeDepth)
     *  of each type in the BaseTypeSeq of this type except the first.
     */
    def baseTypeSeqDepth: Int = 1

    /** The list of all baseclasses of this type (including its own typeSymbol)
     *  in reverse linearization order, starting with the class itself and ending
     *  in class Any.
     */
    def baseClasses: List[Symbol] = List()

    /**
     *  @param sym the class symbol
     *  @return    the index of given class symbol in the BaseTypeSeq of this type,
     *             or -1 if no base type with given class symbol exists.
     */
    def baseTypeIndex(sym: Symbol): Int = {
      val bts = baseTypeSeq
      var lo = 0
      var hi = bts.length - 1
      while (lo <= hi) {
        val mid = (lo + hi) / 2
        val btssym = bts.typeSymbol(mid)
        if (sym == btssym) return mid
        else if (sym isLess btssym) hi = mid - 1
        else if (btssym isLess sym) lo = mid + 1
        else abort()
      }
      -1
    }

    /** If this is a poly- or methodtype, a copy with cloned type / value parameters
     *  owned by `owner`. Identity for all other types.
     */
    def cloneInfo(owner: Symbol) = this

    /** Make sure this type is correct as the info of given owner; clone it if not. */
    def atOwner(owner: Symbol) = this

    protected def objectPrefix = "object "
    protected def packagePrefix = "package "
    def trimPrefix(str: String) = str stripPrefix objectPrefix stripPrefix packagePrefix

    /** The string representation of this type used as a prefix */
    def prefixString = trimPrefix(toString) + "#"

   /** Convert toString avoiding infinite recursions by cutting off
     *  after `maxTostringRecursions` recursion levels. Uses `safeToString`
     *  to produce a string on each level.
     */
    override def toString: String = typeToString(this)

    /** Method to be implemented in subclasses.
     *  Converts this type to a string in calling toString for its parts.
     */
    def safeToString: String = super.toString

    /** The string representation of this type, with singletypes explained. */
    def toLongString = {
      val str = toString
      if (str == "type") widen.toString
      else if ((str endsWith ".type") && !typeSymbol.isModuleClass)
        widen match {
          case RefinedType(_, _)                      => "" + widen
          case _                                      => s"$str (with underlying type $widen)"
        }
      else str
    }

    /** The string representation of this type when the direct object in a sentence.
     *  Normally this is no different from the regular representation, but modules
     *  read better as "object Foo" here and "Foo.type" the rest of the time.
     */
    def directObjectString = safeToString

    /** A test whether a type contains any unification type variables.
     *  Overridden with custom logic except where trivially true.
     */
    def isGround: Boolean = this match {
      case ThisType(_) | NoPrefix | WildcardType | NoType | ErrorType | ConstantType(_) =>
        true
      case _ =>
        typeVarToOriginMap(this) eq this
    }

    /** If this is a symbol loader type, load and assign a new type to `sym`. */
    def load(sym: Symbol) {}

    private def findDecl(name: Name, excludedFlags: Int): Symbol = {
      var alts: List[Symbol] = List()
      var sym: Symbol = NoSymbol
      var e: ScopeEntry = decls.lookupEntry(name)
      while (e ne null) {
        if (!e.sym.hasFlag(excludedFlags)) {
          if (sym == NoSymbol) sym = e.sym
          else {
            if (alts.isEmpty) alts = sym :: Nil
            alts = e.sym :: alts
          }
        }
        e = decls.lookupNextEntry(e)
      }
      if (alts.isEmpty) sym
      else (baseClasses.head.newOverloaded(this, alts))
    }

    def findMembers(excludedFlags: Long, requiredFlags: Long): Scope = {
      def findMembersInternal: Scope = {
        var members: Scope = null
        if (Statistics.canEnable) Statistics.incCounter(findMembersCount)
        val start = if (Statistics.canEnable) Statistics.pushTimer(typeOpsStack, findMembersNanos) else null

        //Console.println("find member " + name.decode + " in " + this + ":" + this.baseClasses)//DEBUG
        var required = requiredFlags
        var excluded = excludedFlags | DEFERRED
        var continue = true
        var self: Type = null
        while (continue) {
          continue = false
          val bcs0 = baseClasses
          var bcs = bcs0
          while (!bcs.isEmpty) {
            val decls = bcs.head.info.decls
            var entry = decls.elems
            while (entry ne null) {
              val sym = entry.sym
              val flags = sym.flags
              if ((flags & required) == required) {
                val excl = flags & excluded
                if (excl == 0L &&
                    (// omit PRIVATE LOCALS unless selector class is contained in class owning the def.
                     (bcs eq bcs0) ||
                     (flags & PrivateLocal) != PrivateLocal ||
                     (bcs0.head.hasTransOwner(bcs.head)))) {
                  if (members eq null) members = newFindMemberScope
                  var others: ScopeEntry = members.lookupEntry(sym.name)
                  var symtpe: Type = null
                  while ((others ne null) && {
                           val other = others.sym
                           (other ne sym) &&
                           ((other.owner eq sym.owner) ||
                            (flags & PRIVATE) != 0 || {
                               if (self eq null) self = this.narrow
                               if (symtpe eq null) symtpe = self.memberType(sym)
                               !(self.memberType(other) matches symtpe)
                            })}) {
                    others = members lookupNextEntry others
                  }
                  if (others eq null) members enter sym
                } else if (excl == DEFERRED) {
                  continue = true
                }
              }
              entry = entry.next
            } // while (entry ne null)
            // excluded = excluded | LOCAL
            bcs = bcs.tail
          } // while (!bcs.isEmpty)
          required |= DEFERRED
          excluded &= ~(DEFERRED.toLong)
        } // while (continue)
        if (Statistics.canEnable) Statistics.popTimer(typeOpsStack, start)
        if (members eq null) EmptyScope else members
      }

      if (this.isGround) findMembersInternal
      else suspendingTypeVars(typeVarsInType(this))(findMembersInternal)
    }

    /**
     *  Find member(s) in this type. If several members matching criteria are found, they are
     *  returned in an OverloadedSymbol
     *
     *  @param name           The member's name, where nme.ANYNAME means `unspecified`
     *  @param excludedFlags  Returned members do not have these flags
     *  @param requiredFlags  Returned members do have these flags
     *  @param stableOnly     If set, return only members that are types or stable values
     */
    //TODO: use narrow only for modules? (correct? efficiency gain?)
    def findMember(name: Name, excludedFlags: Long, requiredFlags: Long, stableOnly: Boolean): Symbol = {
      def findMemberInternal: Symbol = {
        var member: Symbol        = NoSymbol
        var members: List[Symbol] = null
        var lastM: ::[Symbol]     = null
        if (Statistics.canEnable) Statistics.incCounter(findMemberCount)
        val start = if (Statistics.canEnable) Statistics.pushTimer(typeOpsStack, findMemberNanos) else null

        //Console.println("find member " + name.decode + " in " + this + ":" + this.baseClasses)//DEBUG
        var membertpe: Type = null
        var required = requiredFlags
        var excluded = excludedFlags | DEFERRED
        var continue = true
        var self: Type = null

        while (continue) {
          continue = false
          val bcs0 = baseClasses
          var bcs = bcs0
          while (!bcs.isEmpty) {
            val decls = bcs.head.info.decls
            var entry = decls.lookupEntry(name)
            while (entry ne null) {
              val sym = entry.sym
              val flags = sym.flags
              if ((flags & required) == required) {
                val excl = flags & excluded
                if (excl == 0L &&
                      (// omit PRIVATE LOCALS unless selector class is contained in class owning the def.
                    (bcs eq bcs0) ||
                    (flags & PrivateLocal) != PrivateLocal ||
                    (bcs0.head.hasTransOwner(bcs.head)))) {
                  if (name.isTypeName || stableOnly && sym.isStable) {
                    if (Statistics.canEnable) Statistics.popTimer(typeOpsStack, start)
                    return sym
                  } else if (member eq NoSymbol) {
                    member = sym
                  } else if (members eq null) {
                    if ((member ne sym) &&
                      ((member.owner eq sym.owner) ||
                        (flags & PRIVATE) != 0 || {
                          if (self eq null) self = this.narrow
                          if (membertpe eq null) membertpe = self.memberType(member)
                          !(membertpe matches self.memberType(sym))
                        })) {
                      lastM = new ::(sym, null)
                      members = member :: lastM
                    }
                  } else {
                    var others: List[Symbol] = members
                    var symtpe: Type = null
                    while ((others ne null) && {
                      val other = others.head
                      (other ne sym) &&
                        ((other.owner eq sym.owner) ||
                          (flags & PRIVATE) != 0 || {
                            if (self eq null) self = this.narrow
                            if (symtpe eq null) symtpe = self.memberType(sym)
                            !(self.memberType(other) matches symtpe)
                               })}) {
                      others = others.tail
                    }
                    if (others eq null) {
                      val lastM1 = new ::(sym, null)
                      lastM.tl = lastM1
                      lastM = lastM1
                    }
                  }
                } else if (excl == DEFERRED) {
                  continue = true
                }
              }
              entry = decls lookupNextEntry entry
            } // while (entry ne null)
            // excluded = excluded | LOCAL
            bcs = if (name == nme.CONSTRUCTOR) Nil else bcs.tail
          } // while (!bcs.isEmpty)
          required |= DEFERRED
          excluded &= ~(DEFERRED.toLong)
        } // while (continue)
        if (Statistics.canEnable) Statistics.popTimer(typeOpsStack, start)
        if (members eq null) {
          if (member == NoSymbol) if (Statistics.canEnable) Statistics.incCounter(noMemberCount)
          member
        } else {
          if (Statistics.canEnable) Statistics.incCounter(multMemberCount)
          lastM.tl = Nil
          baseClasses.head.newOverloaded(this, members)
        }
      }

      if (this.isGround) findMemberInternal
      else suspendingTypeVars(typeVarsInType(this))(findMemberInternal)
    }

    /** The (existential or otherwise) skolems and existentially quantified variables which are free in this type */
    def skolemsExceptMethodTypeParams: List[Symbol] = {
      var boundSyms: List[Symbol] = List()
      var skolems: List[Symbol] = List()
      for (t <- this) {
        t match {
          case ExistentialType(quantified, qtpe) =>
            boundSyms = boundSyms ::: quantified
          case TypeRef(_, sym, _) =>
            if ((sym.isExistentialSkolem || sym.isGADTSkolem) && // treat GADT skolems like existential skolems
                !((boundSyms contains sym) || (skolems contains sym)))
              skolems = sym :: skolems
          case _ =>
        }
      }
      skolems
    }

    // Implementation of Annotatable for all types but AnnotatedType, which
    // overrides these.
    def annotations: List[AnnotationInfo] = Nil
    def withoutAnnotations: Type = this
    def filterAnnotations(p: AnnotationInfo => Boolean): Type = this
    def setAnnotations(annots: List[AnnotationInfo]): Type  = annotatedType(annots, this)
    def withAnnotations(annots: List[AnnotationInfo]): Type = annotatedType(annots, this)

    /** Remove any annotations from this type and from any
     *  types embedded in this type. */
    def stripAnnotations = StripAnnotationsMap(this)

    /** Set the self symbol of an annotated type, or do nothing
     *  otherwise.  */
    def withSelfsym(sym: Symbol) = this

    /** The selfsym of an annotated type, or NoSymbol of anything else */
    def selfsym: Symbol = NoSymbol

    /** The kind of this type; used for debugging */
    def kind: String = "unknown type of class "+getClass()
  }

// Subclasses ------------------------------------------------------------

  /**
   *  A type that can be passed to unique(..) and be stored in the uniques map.
   */
  abstract class UniqueType extends Type with Product {
    final override val hashCode = computeHashCode
    protected def computeHashCode = scala.runtime.ScalaRunTime._hashCode(this)
  }

 /** A base class for types that defer some operations
   *  to their immediate supertype.
   */
  abstract class SubType extends UniqueType {
    def supertype: Type
    override def parents: List[Type] = supertype.parents
    override def decls: Scope = supertype.decls
    override def baseType(clazz: Symbol): Type = supertype.baseType(clazz)
    override def baseTypeSeq: BaseTypeSeq = supertype.baseTypeSeq
    override def baseTypeSeqDepth: Int = supertype.baseTypeSeqDepth
    override def baseClasses: List[Symbol] = supertype.baseClasses
    override def isNotNull = supertype.isNotNull
  }

  case class NotNullType(override val underlying: Type) extends SubType with RewrappingTypeProxy {
    def supertype = underlying
    protected def rewrap(newtp: Type): Type = NotNullType(newtp)
    override def isNotNull: Boolean = true
    override def notNull = this
    override def deconst: Type = underlying //todo: needed?
    override def safeToString: String = underlying.toString + " with NotNull"
    override def kind = "NotNullType"
  }

  /** A base class for types that represent a single value
   *  (single-types and this-types).
   */
  abstract class SingletonType extends SubType with SimpleTypeProxy {
    def supertype = underlying
    override def isTrivial = false
    override def isStable = true
    override def isVolatile = underlying.isVolatile
    override def widen: Type = underlying.widen
    override def baseTypeSeq: BaseTypeSeq = {
      if (Statistics.canEnable) Statistics.incCounter(singletonBaseTypeSeqCount)
      underlying.baseTypeSeq prepend this
    }
    override def isHigherKinded = false // singleton type classifies objects, thus must be kind *
    override def safeToString: String = {
      // Avoiding printing Predef.type and scala.package.type as "type",
      // since in all other cases we omit those prefixes.
      val pre = underlying.typeSymbol.skipPackageObject
      if (pre.isOmittablePrefix) pre.fullName + ".type"
      else prefixString + "type"
    }

/*
    override def typeOfThis: Type = typeSymbol.typeOfThis
    override def bounds: TypeBounds = TypeBounds(this, this)
    override def prefix: Type = NoType
    override def typeArgs: List[Type] = List()
    override def typeParams: List[Symbol] = List()
*/
  }

  /** An object representing an erroneous type */
  case object ErrorType extends Type {
    // todo see whether we can do without
    override def isError: Boolean = true
    override def decls: Scope = new ErrorScope(NoSymbol)
    override def findMember(name: Name, excludedFlags: Long, requiredFlags: Long, stableOnly: Boolean): Symbol = {
      var sym = decls lookup name
      if (sym == NoSymbol) {
        sym = NoSymbol.newErrorSymbol(name)
        decls enter sym
      }
      sym
    }
    override def baseType(clazz: Symbol): Type = this
    override def safeToString: String = "<error>"
    override def narrow: Type = this
    // override def isNullable: Boolean = true
    override def kind = "ErrorType"
  }

  /** An object representing an unknown type, used during type inference.
   *  If you see WildcardType outside of inference it is almost certainly a bug.
   */
  case object WildcardType extends Type {
    override def isWildcard = true
    override def safeToString: String = "?"
    // override def isNullable: Boolean = true
    override def kind = "WildcardType"
  }
  /** BoundedWildcardTypes, used only during type inference, are created in
   *  two places that I can find:
   *
   *    1. If the expected type of an expression is an existential type,
   *       its hidden symbols are replaced with bounded wildcards.
   *    2. When an implicit conversion is being sought based in part on
   *       the name of a method in the converted type, a HasMethodMatching
   *       type is created: a MethodType with parameters typed as
   *       BoundedWildcardTypes.
   */
  case class BoundedWildcardType(override val bounds: TypeBounds) extends Type with BoundedWildcardTypeApi {
    override def isWildcard = true
    override def safeToString: String = "?" + bounds
    override def kind = "BoundedWildcardType"
  }

  object BoundedWildcardType extends BoundedWildcardTypeExtractor

  /** An object representing a non-existing type */
  case object NoType extends Type {
    override def isTrivial: Boolean = true
    override def safeToString: String = "<notype>"
    // override def isNullable: Boolean = true
    override def kind = "NoType"
  }

  /** An object representing a non-existing prefix */
  case object NoPrefix extends Type {
    override def isTrivial: Boolean = true
    override def isStable: Boolean = true
    override def prefixString = ""
    override def safeToString: String = "<noprefix>"
    // override def isNullable: Boolean = true
    override def kind = "NoPrefixType"
  }

  /** A class for this-types of the form <sym>.this.type
   */
  abstract case class ThisType(sym: Symbol) extends SingletonType with ThisTypeApi {
    assert(sym.isClass, sym)
    //assert(sym.isClass && !sym.isModuleClass || sym.isRoot, sym)
    override def isTrivial: Boolean = sym.isPackageClass
    override def isNotNull = true
    override def typeSymbol = sym
    override def underlying: Type = sym.typeOfThis
    override def isVolatile = false
    override def isHigherKinded = sym.isRefinementClass && underlying.isHigherKinded
    override def prefixString =
      if (settings.debug.value) sym.nameString + ".this."
      else if (sym.isAnonOrRefinementClass) "this."
      else if (sym.isOmittablePrefix) ""
      else if (sym.isModuleClass) sym.fullNameString + "."
      else sym.nameString + ".this."
    override def safeToString: String =
      if (sym.isEffectiveRoot) "" + sym.name
      else super.safeToString
    override def narrow: Type = this
    override def kind = "ThisType"
  }

  final class UniqueThisType(sym: Symbol) extends ThisType(sym) { }

  object ThisType extends ThisTypeExtractor {
    def apply(sym: Symbol): Type =
      if (phase.erasedTypes) sym.tpe
      else unique(new UniqueThisType(sym))
  }

  /** A class for singleton types of the form `<prefix>.<sym.name>.type`.
   *  Cannot be created directly; one should always use `singleType` for creation.
   */
  abstract case class SingleType(pre: Type, sym: Symbol) extends SingletonType with SingleTypeApi {
    private var trivial: ThreeValue = UNKNOWN
    override def isTrivial: Boolean = {
      if (trivial == UNKNOWN) trivial = fromBoolean(pre.isTrivial)
      toBoolean(trivial)
    }
    override def isGround = sym.isPackageClass || pre.isGround

    // override def isNullable = underlying.isNullable
    override def isNotNull = underlying.isNotNull
    private[reflect] var underlyingCache: Type = NoType
    private[reflect] var underlyingPeriod = NoPeriod
    override def underlying: Type = {
      val cache = underlyingCache
      if (underlyingPeriod == currentPeriod && cache != null) cache
      else {
        defineUnderlyingOfSingleType(this)
        underlyingCache
      }
    }

    // more precise conceptually, but causes cyclic errors:    (paramss exists (_ contains sym))
    override def isImmediatelyDependent = (sym ne NoSymbol) && (sym.owner.isMethod && sym.isValueParameter)

    override def isVolatile : Boolean = underlying.isVolatile && !sym.isStable
/*
    override def narrow: Type = {
      if (phase.erasedTypes) this
      else {
        val thissym = refinedType(List(this), sym.owner, EmptyScope).typeSymbol
        if (sym.owner != NoSymbol) {
          //Console.println("narrowing module " + sym + thissym.owner);
          thissym.typeOfThis = this
        }
        thissym.thisType
      }
    }
*/
    override def narrow: Type = this

    override def termSymbol = sym
    override def prefix: Type = pre
    override def prefixString = (
      if (sym.skipPackageObject.isOmittablePrefix) ""
      else if (sym.isPackageObjectOrClass) pre.prefixString
      else pre.prefixString + sym.nameString + "."
    )
    override def kind = "SingleType"
  }

  final class UniqueSingleType(pre: Type, sym: Symbol) extends SingleType(pre, sym)

  object SingleType extends SingleTypeExtractor {
    def apply(pre: Type, sym: Symbol): Type = {
      unique(new UniqueSingleType(pre, sym))
    }
  }

  protected def defineUnderlyingOfSingleType(tpe: SingleType) = {
    val period = tpe.underlyingPeriod
    if (period != currentPeriod) {
      tpe.underlyingPeriod = currentPeriod
      if (!isValid(period)) {
        // [Eugene to Paul] needs review
        tpe.underlyingCache = if (tpe.sym == NoSymbol) ThisType(rootMirror.RootClass) else tpe.pre.memberType(tpe.sym).resultType;
        assert(tpe.underlyingCache ne tpe, tpe)
      }
    }
  }

  abstract case class SuperType(thistpe: Type, supertpe: Type) extends SingletonType with SuperTypeApi {
    private var trivial: ThreeValue = UNKNOWN
    override def isTrivial: Boolean = {
      if (trivial == UNKNOWN) trivial = fromBoolean(thistpe.isTrivial && supertpe.isTrivial)
      toBoolean(trivial)
    }
    override def isNotNull = true;
    override def typeSymbol = thistpe.typeSymbol
    override def underlying = supertpe
    override def prefix: Type = supertpe.prefix
    override def prefixString = thistpe.prefixString.replaceAll("""\bthis\.$""", "super.")
    override def narrow: Type = thistpe.narrow
    override def kind = "SuperType"
  }

  final class UniqueSuperType(thistp: Type, supertp: Type) extends SuperType(thistp, supertp)

  object SuperType extends SuperTypeExtractor {
    def apply(thistp: Type, supertp: Type): Type = {
      if (phase.erasedTypes) supertp
      else unique(new UniqueSuperType(thistp, supertp))
    }
  }

  /** A class for the bounds of abstract types and type parameters
   */
  abstract case class TypeBounds(lo: Type, hi: Type) extends SubType with TypeBoundsApi {
    def supertype = hi
    override def isTrivial: Boolean = lo.isTrivial && hi.isTrivial
    override def bounds: TypeBounds = this
    def containsType(that: Type) = that match {
      case TypeBounds(_, _) => that <:< this
      case _                => lo <:< that && that <:< hi
    }
    private def lowerString = if (emptyLowerBound) "" else " >: " + lo
    private def upperString = if (emptyUpperBound) "" else " <: " + hi
    private def emptyLowerBound = typeIsNothing(lo)
    private def emptyUpperBound = typeIsAny(hi)
    def isEmptyBounds = emptyLowerBound && emptyUpperBound

    // override def isNullable: Boolean = NullClass.tpe <:< lo;
    override def safeToString = lowerString + upperString
    override def kind = "TypeBoundsType"
  }

  final class UniqueTypeBounds(lo: Type, hi: Type) extends TypeBounds(lo, hi)

  object TypeBounds extends TypeBoundsExtractor {
    def empty: TypeBounds           = apply(NothingClass.tpe, AnyClass.tpe)
    def upper(hi: Type): TypeBounds = apply(NothingClass.tpe, hi)
    def lower(lo: Type): TypeBounds = apply(lo, AnyClass.tpe)
    def apply(lo: Type, hi: Type): TypeBounds = {
      unique(new UniqueTypeBounds(lo, hi)).asInstanceOf[TypeBounds]
    }
  }

  /** A common base class for intersection types and class types
   */
  abstract class CompoundType extends Type {

    private[reflect] var baseTypeSeqCache: BaseTypeSeq = _
    private[reflect] var baseTypeSeqPeriod = NoPeriod
    private[reflect] var baseClassesCache: List[Symbol] = _
    private[reflect] var baseClassesPeriod = NoPeriod

    override def baseTypeSeq: BaseTypeSeq = {
      val cached = baseTypeSeqCache
      if (baseTypeSeqPeriod == currentPeriod && cached != null && cached != undetBaseTypeSeq)
        cached
      else {
        defineBaseTypeSeqOfCompoundType(this)
        if (baseTypeSeqCache eq undetBaseTypeSeq)
          throw new RecoverableCyclicReference(typeSymbol)

        baseTypeSeqCache
      }
    }

    override def baseTypeSeqDepth: Int = baseTypeSeq.maxDepth

    override def baseClasses: List[Symbol] = {
      val cached = baseClassesCache
      if (baseClassesPeriod == currentPeriod && cached != null) cached
      else {
        defineBaseClassesOfCompoundType(this)
        if (baseClassesCache eq null)
          throw new RecoverableCyclicReference(typeSymbol)

        baseClassesCache
      }
    }

    /** The slightly less idiomatic use of Options is due to
     *  performance considerations. A version using for comprehensions
     *  might be too slow (this is deemed a hotspot of the type checker).
     *
     *  See with Martin before changing this method.
     */
    def memo[A](op1: => A)(op2: Type => A): A = {
      def updateCache(): A = {
        intersectionWitness(parents) = new WeakReference(this)
        op1
      }

      intersectionWitness get parents match {
        case Some(ref) =>
          ref.get match {
            case Some(w) => if (w eq this) op1 else op2(w)
            case None => updateCache()
          }
        case None => updateCache()
      }
    }

    override def baseType(sym: Symbol): Type = {
      val index = baseTypeIndex(sym)
      if (index >= 0) baseTypeSeq(index) else NoType
    }

    override def narrow: Type = typeSymbol.thisType
    override def isNotNull: Boolean = parents exists typeIsNotNull

    override def isStructuralRefinement: Boolean =
      typeSymbol.isAnonOrRefinementClass && (decls exists symbolIsPossibleInRefinement)

    // override def isNullable: Boolean =
    // parents forall (p => p.isNullable && !p.typeSymbol.isAbstractType);

    override def safeToString: String = parentsString(parents) + (
      (if (settings.debug.value || parents.isEmpty || (decls.elems ne null))
        fullyInitializeScope(decls).mkString("{", "; ", "}") else "")
    )
  }

  protected def defineBaseTypeSeqOfCompoundType(tpe: CompoundType) = {
    val period = tpe.baseTypeSeqPeriod
    if (period != currentPeriod) {
      tpe.baseTypeSeqPeriod = currentPeriod
      if (!isValidForBaseClasses(period)) {
        if (tpe.parents exists typeContainsTypeVar) {
          // rename type vars to fresh type params, take base type sequence of
          // resulting type, and rename back all the entries in that sequence
          var tvs = Set[TypeVar]()
          for (p <- tpe.parents)
            for (t <- p) t match {
              case tv: TypeVar => tvs += tv
              case _ =>
            }
          val varToParamMap: Map[Type, Symbol] =
            mapFrom[TypeVar, Type, Symbol](tvs.toList)(_.origin.typeSymbol.cloneSymbol)
          val paramToVarMap = varToParamMap map (_.swap)
          val varToParam = new TypeMap {
            def apply(tp: Type) = varToParamMap get tp match {
              case Some(sym) => sym.tpe
              case _ => mapOver(tp)
            }
          }
          val paramToVar = new TypeMap {
            def apply(tp: Type) = tp match {
              case TypeRef(_, tsym, _) if paramToVarMap.isDefinedAt(tsym) => paramToVarMap(tsym)
              case _ => mapOver(tp)
            }
          }
          val bts = copyRefinedType(tpe.asInstanceOf[RefinedType], tpe.parents map varToParam, varToParam mapOver tpe.decls).baseTypeSeq
          tpe.baseTypeSeqCache = bts lateMap paramToVar
        } else {
          if (Statistics.canEnable) Statistics.incCounter(compoundBaseTypeSeqCount)
          val start = if (Statistics.canEnable) Statistics.pushTimer(typeOpsStack, baseTypeSeqNanos) else null
          try {
            tpe.baseTypeSeqCache = undetBaseTypeSeq
            tpe.baseTypeSeqCache =
              if (tpe.typeSymbol.isRefinementClass)
                tpe.memo(compoundBaseTypeSeq(tpe))(_.baseTypeSeq updateHead tpe.typeSymbol.tpe)
              else
                compoundBaseTypeSeq(tpe)
          } finally {
            if (Statistics.canEnable) Statistics.popTimer(typeOpsStack, start)
          }
          // [Martin] suppressing memo-ization solves the problem with "same type after erasure" errors
          // when compiling with
          // scalac scala.collection.IterableViewLike.scala scala.collection.IterableLike.scala
          // I have not yet figured out precisely why this is the case.
          // My current assumption is that taking memos forces baseTypeSeqs to be computed
          // at stale types (i.e. the underlying typeSymbol has already another type).
          // I do not yet see precisely why this would cause a problem, but it looks
          // fishy in any case.
        }
      }
    }
    //Console.println("baseTypeSeq(" + typeSymbol + ") = " + baseTypeSeqCache.toList);//DEBUG
    if (tpe.baseTypeSeqCache eq undetBaseTypeSeq)
      throw new TypeError("illegal cyclic inheritance involving " + tpe.typeSymbol)
  }

  protected def defineBaseClassesOfCompoundType(tpe: CompoundType) = {
    def computeBaseClasses: List[Symbol] =
      if (tpe.parents.isEmpty) List(tpe.typeSymbol)
      else {
        //Console.println("computing base classes of " + typeSymbol + " at phase " + phase);//DEBUG
        // optimized, since this seems to be performance critical
        val superclazz = tpe.firstParent
        var mixins = tpe.parents.tail
        val sbcs = superclazz.baseClasses
        var bcs = sbcs
        def isNew(clazz: Symbol): Boolean =
          superclazz.baseTypeIndex(clazz) < 0 &&
          { var p = bcs;
            while ((p ne sbcs) && (p.head != clazz)) p = p.tail;
            p eq sbcs
          }
        while (!mixins.isEmpty) {
          def addMixinBaseClasses(mbcs: List[Symbol]): List[Symbol] =
            if (mbcs.isEmpty) bcs
            else if (isNew(mbcs.head)) mbcs.head :: addMixinBaseClasses(mbcs.tail)
            else addMixinBaseClasses(mbcs.tail)
          bcs = addMixinBaseClasses(mixins.head.baseClasses)
          mixins = mixins.tail
        }
        tpe.typeSymbol :: bcs
      }
    val period = tpe.baseClassesPeriod
    if (period != currentPeriod) {
      tpe.baseClassesPeriod = currentPeriod
      if (!isValidForBaseClasses(period)) {
        val start = if (Statistics.canEnable) Statistics.pushTimer(typeOpsStack, baseClassesNanos) else null
        try {
          tpe.baseClassesCache = null
          tpe.baseClassesCache = tpe.memo(computeBaseClasses)(tpe.typeSymbol :: _.baseClasses.tail)
        } finally {
          if (Statistics.canEnable) Statistics.popTimer(typeOpsStack, start)
        }
      }
    }
    if (tpe.baseClassesCache eq null)
      throw new TypeError("illegal cyclic reference involving " + tpe.typeSymbol)
  }

  /** A class representing intersection types with refinements of the form
   *    `<parents_0> with ... with <parents_n> { decls }`
   *  Cannot be created directly;
   *  one should always use `refinedType` for creation.
   */
  case class RefinedType(override val parents: List[Type],
                         override val decls: Scope) extends CompoundType with RefinedTypeApi {

    override def isHigherKinded = (
      parents.nonEmpty &&
      (parents forall typeIsHigherKinded) &&
      !phase.erasedTypes
    )

    override def typeParams =
      if (isHigherKinded) firstParent.typeParams
      else super.typeParams

    //@M may result in an invalid type (references to higher-order args become dangling )
    override def typeConstructor =
      copyRefinedType(this, parents map (_.typeConstructor), decls)

    final override def normalize: Type =
      if (phase.erasedTypes) normalizeImpl
      else {
        if (normalized eq null) normalized = normalizeImpl
        normalized
      }

    private var normalized: Type = _
    private def normalizeImpl = {
      // TODO see comments around def intersectionType and def merge
      def flatten(tps: List[Type]): List[Type] = tps flatMap { case RefinedType(parents, ds) if ds.isEmpty => flatten(parents) case tp => List(tp) }
      val flattened = flatten(parents).distinct
      if (decls.isEmpty && flattened.tail.isEmpty) {
        flattened.head
      } else if (flattened != parents) {
        refinedType(flattened, if (typeSymbol eq NoSymbol) NoSymbol else typeSymbol.owner, decls, NoPosition)
      } else if (isHigherKinded) {
        // MO to AM: This is probably not correct
        // If they are several higher-kinded parents with different bounds we need
        // to take the intersection of their bounds
        typeFun(
          typeParams,
          RefinedType(
            parents map {
              case TypeRef(pre, sym, List()) => TypeRef(pre, sym, dummyArgs)
              case p => p
            },
            decls,
            typeSymbol))
      } else super.normalize
    }

    /** A refined type P1 with ... with Pn { decls } is volatile if
     *  one of the parent types Pi is an abstract type, and
     *  either i > 1, or decls or a following parent Pj, j > 1, contributes
     *  an abstract member.
     *  A type contributes an abstract member if it has an abstract member which
     *  is also a member of the whole refined type. A scope `decls` contributes
     *  an abstract member if it has an abstract definition which is also
     *  a member of the whole type.
     */
    override def isVolatile = {
      def isVisible(m: Symbol) =
        this.nonPrivateMember(m.name).alternatives contains m
      def contributesAbstractMembers(p: Type) =
        p.deferredMembers exists isVisible

      ((parents exists (_.isVolatile))
       ||
       (parents dropWhile (! _.typeSymbol.isAbstractType) match {
         case ps @ (_ :: ps1) =>
           (ps ne parents) ||
           (ps1 exists contributesAbstractMembers) ||
           (decls.iterator exists (m => m.isDeferred && isVisible(m)))
         case _ =>
           false
       }))
    }
    override def kind = "RefinedType"
  }

  final class RefinedType0(parents: List[Type], decls: Scope, clazz: Symbol) extends RefinedType(parents, decls) {
    override def typeSymbol = clazz
  }

  object RefinedType extends RefinedTypeExtractor {
    def apply(parents: List[Type], decls: Scope, clazz: Symbol): RefinedType =
      new RefinedType0(parents, decls, clazz)
  }

  /** Overridden in reflection compiler */
  def validateClassInfo(tp: ClassInfoType) {}

  /** A class representing a class info
   */
  case class ClassInfoType(
    override val parents: List[Type],
    override val decls: Scope,
    override val typeSymbol: Symbol) extends CompoundType with ClassInfoTypeApi
  {
    validateClassInfo(this)

    /** refs indices */
    private final val NonExpansive = 0
    private final val Expansive = 1

    /** initialization states */
    private final val UnInitialized = 0
    private final val Initializing = 1
    private final val Initialized = 2

    private type RefMap = Map[Symbol, immutable.Set[Symbol]]

    /** All type parameters reachable from given type parameter
     *  by a path which contains at least one expansive reference.
     *  @See Kennedy, Pierce: On Decidability of Nominal Subtyping with Variance
     */
    private[scala] def expansiveRefs(tparam: Symbol) = {
      if (state == UnInitialized) {
        computeRefs()
        while (state != Initialized) propagate()
      }
      getRefs(Expansive, tparam)
    }

    /* The rest of this class is auxiliary code for `expansiveRefs`
     */

    /** The type parameters which are referenced type parameters of this class.
     *  Two entries: refs(0): Non-expansive references
     *               refs(1): Expansive references
     *  Syncnote: This var need not be protected with synchronized, because
     *  it is accessed only from expansiveRefs, which is called only from
     *  Typer.
     */
    private var refs: Array[RefMap] = _

    /** The initialization state of the class: UnInialized --> Initializing --> Initialized
     *  Syncnote: This var need not be protected with synchronized, because
     *  it is accessed only from expansiveRefs, which is called only from
     *  Typer.
     */
    private var state = UnInitialized

    /** Get references for given type parameter
     *  @param  which in {NonExpansive, Expansive}
     *  @param  from  The type parameter from which references originate.
     */
    private def getRefs(which: Int, from: Symbol): Set[Symbol] = refs(which) get from match {
      case Some(set) => set
      case none => Set()
    }

    /** Augment existing refs map with reference <pre>from -> to</pre>
     *  @param  which <- {NonExpansive, Expansive}
     */
    private def addRef(which: Int, from: Symbol, to: Symbol) {
      refs(which) = refs(which) + (from -> (getRefs(which, from) + to))
    }

    /** Augment existing refs map with references <pre>from -> sym</pre>, for
     *  all elements <pre>sym</pre> of set `to`.
     *  @param  which <- {NonExpansive, Expansive}
     */
    private def addRefs(which: Int, from: Symbol, to: Set[Symbol]) {
      refs(which) = refs(which) + (from -> (getRefs(which, from) ++ to))
    }

    /** The ClassInfoType which belongs to the class containing given type parameter
     */
    private def classInfo(tparam: Symbol): ClassInfoType =
      tparam.owner.info.resultType match {
        case ci: ClassInfoType => ci
        case _ => classInfo(ObjectClass) // something's wrong; fall back to safe value
                                         // (this can happen only for erroneous programs).
      }

    private object enterRefs extends TypeMap {
      private var tparam: Symbol = _

      def apply(tp: Type): Type = {
        tp match {
          case tr @ TypeRef(_, sym, args) if args.nonEmpty =>
            val tparams = tr.initializedTypeParams
            if (settings.debug.value && !sameLength(tparams, args))
              debugwarn("Mismatched zip in computeRefs(): " + sym.info.typeParams + ", " + args)

            foreach2(tparams, args) { (tparam1, arg) =>
              if (arg contains tparam) {
                addRef(NonExpansive, tparam, tparam1)
                if (arg.typeSymbol != tparam)
                  addRef(Expansive, tparam, tparam1)
              }
            }
          case _ =>
        }
        mapOver(tp)
      }
      def enter(tparam0: Symbol, parent: Type) {
        this.tparam = tparam0
        this(parent)
      }
    }

    /** Compute initial (one-step) references and set state to `Initializing`.
     */
    private def computeRefs() {
      refs = Array(Map(), Map())
      typeSymbol.typeParams foreach { tparam =>
        parents foreach { p =>
          enterRefs.enter(tparam, p)
        }
      }
      state = Initializing
    }

    /** Propagate to form transitive closure.
     *  Set state to Initialized if no change resulted from propagation.
     *  @return   true iff there as a change in last iteration
     */
    private def propagate(): Boolean = {
      if (state == UnInitialized) computeRefs()
      //Console.println("Propagate "+symbol+", initial expansive = "+refs(Expansive)+", nonexpansive = "+refs(NonExpansive))//DEBUG
      val lastRefs = Array(refs(0), refs(1))
      state = Initialized
      var change = false
      for ((from, targets) <- refs(NonExpansive).iterator)
        for (target <- targets) {
          var thatInfo = classInfo(target)
          if (thatInfo.state != Initialized)
            change = change | thatInfo.propagate()
          addRefs(NonExpansive, from, thatInfo.getRefs(NonExpansive, target))
          addRefs(Expansive, from, thatInfo.getRefs(Expansive, target))
        }
      for ((from, targets) <- refs(Expansive).iterator)
        for (target <- targets) {
          var thatInfo = classInfo(target)
          if (thatInfo.state != Initialized)
            change = change | thatInfo.propagate()
          addRefs(Expansive, from, thatInfo.getRefs(NonExpansive, target))
        }
      change = change || refs(0) != lastRefs(0) || refs(1) != lastRefs(1)
      if (change) state = Initializing
      //else Console.println("Propagate "+symbol+", final expansive = "+refs(Expansive)+", nonexpansive = "+refs(NonExpansive))//DEBUG
      change
    }

    // override def isNullable: Boolean =
    // symbol == AnyClass ||
    // symbol != NothingClass && (symbol isSubClass ObjectClass) && !(symbol isSubClass NonNullClass);

    // override def isNonNull: Boolean = symbol == NonNullClass || super.isNonNull;
    override def kind = "ClassInfoType"

    override def safeToString =
      if (settings.debug.value || decls.size > 1)
        formattedToString
      else
        super.safeToString

    /** A nicely formatted string with newlines and such.
     */
    def formattedToString: String =
      parents.mkString("\n        with ") + (
        if (settings.debug.value || parents.isEmpty || (decls.elems ne null))
         fullyInitializeScope(decls).mkString(" {\n  ", "\n  ", "\n}")
        else ""
      )
  }

  object ClassInfoType extends ClassInfoTypeExtractor

  class PackageClassInfoType(decls: Scope, clazz: Symbol)
  extends ClassInfoType(List(), decls, clazz)

  /** A class representing a constant type.
   *
   *  @param value ...
   */
  abstract case class ConstantType(value: Constant) extends SingletonType with ConstantTypeApi {
    override def underlying: Type = value.tpe
    assert(underlying.typeSymbol != UnitClass)
    override def isTrivial: Boolean = true
    override def isNotNull = value.value != null
    override def deconst: Type = underlying
    override def safeToString: String =
      underlying.toString + "(" + value.escapedStringValue + ")"
    // override def isNullable: Boolean = value.value eq null
    // override def isNonNull: Boolean = value.value ne null
    override def kind = "ConstantType"
  }

  final class UniqueConstantType(value: Constant) extends ConstantType(value)

  object ConstantType extends ConstantTypeExtractor {
    def apply(value: Constant) = unique(new UniqueConstantType(value))
  }

  /* Syncnote: The `volatile` var and `pendingVolatiles` mutable set need not be protected
   * with synchronized, because they are accessed only from isVolatile, which is called only from
   * Typer.
   */
  private var volatileRecursions: Int = 0
  private val pendingVolatiles = new mutable.HashSet[Symbol]

  class ArgsTypeRef(pre0: Type, sym0: Symbol, args0: List[Type]) extends TypeRef(pre0, sym0, args0) {
    require(args0.nonEmpty, this)

    /** No unapplied type params size it has (should have) equally as many args. */
    override def isHigherKinded = false
    override def typeParams = Nil

    override def transform(tp: Type): Type = {
      // This situation arises when a typevar is encountered for which
      // too little information is known to determine its kind, and
      // it later turns out not to have kind *. See SI-4070.  Only
      // logging it for now.
      if (sym.typeParams.size != args.size)
        log("!!! %s.transform(%s), but tparams.isEmpty and args=".format(this, tp, args))

      asSeenFromOwner(tp).instantiateTypeParams(sym.typeParams, args)
    }

    // note: does not go through typeRef. There's no need to because
    // neither `pre` nor `sym` changes.  And there's a performance
    // advantage to call TypeRef directly.
    override def typeConstructor = TypeRef(pre, sym, Nil)
  }

  class ModuleTypeRef(pre0: Type, sym0: Symbol) extends NoArgsTypeRef(pre0, sym0) with ClassTypeRef {
    require(sym.isModuleClass, sym)
    private[this] var narrowedCache: Type = _
    override def isStable = true
    override def narrow = {
      if (narrowedCache eq null)
        narrowedCache = singleType(pre, sym.sourceModule)

      narrowedCache
    }
    final override def isNotNull = true
    override protected def finishPrefix(rest: String) = objectPrefix + rest
    override def directObjectString = super.safeToString
    override def toLongString = toString
    override def safeToString = prefixString + "type"
    override def prefixString = if (sym.isOmittablePrefix) "" else prefix.prefixString + sym.nameString + "."
  }
  class PackageTypeRef(pre0: Type, sym0: Symbol) extends ModuleTypeRef(pre0, sym0) {
    require(sym.isPackageClass, sym)
    override protected def finishPrefix(rest: String) = packagePrefix + rest
  }
  class RefinementTypeRef(pre0: Type, sym0: Symbol) extends NoArgsTypeRef(pre0, sym0) with ClassTypeRef {
    require(sym.isRefinementClass, sym)

    // I think this is okay, but see #1241 (r12414), #2208, and typedTypeConstructor in Typers
    override protected def normalizeImpl: Type = sym.info.normalize
    override protected def finishPrefix(rest: String) = "" + thisInfo
  }

  class NoArgsTypeRef(pre0: Type, sym0: Symbol) extends TypeRef(pre0, sym0, Nil) {
    // A reference (in a Scala program) to a type that has type parameters, but where the reference
    // does not include type arguments. Note that it doesn't matter whether the symbol refers
    // to a java or scala symbol, but it does matter whether it occurs in java or scala code.
    // TypeRefs w/o type params that occur in java signatures/code are considered raw types, and are
    // represented as existential types.
    override def isHigherKinded = typeParams.nonEmpty
    override def typeParams     = if (isDefinitionsInitialized) sym.typeParams else sym.unsafeTypeParams
    private def isRaw           = !phase.erasedTypes && isRawIfWithoutArgs(sym)

    override def instantiateTypeParams(formals: List[Symbol], actuals: List[Type]): Type =
      if (isHigherKinded) {
        if (sameLength(formals intersect typeParams, typeParams))
          copyTypeRef(this, pre, sym, actuals)
        // partial application (needed in infer when bunching type arguments from classes and methods together)
        else
          copyTypeRef(this, pre, sym, dummyArgs).instantiateTypeParams(formals, actuals)
      }
      else
        super.instantiateTypeParams(formals, actuals)

    override def transform(tp: Type): Type = {
      val res = asSeenFromOwner(tp)
      if (isHigherKinded && !isRaw)
        res.instantiateTypeParams(typeParams, dummyArgs)
      else
        res
    }

    override def transformInfo(tp: Type): Type =
      appliedType(asSeenFromOwner(tp), dummyArgs)

    override def narrow =
      if (sym.isModuleClass) singleType(pre, sym.sourceModule)
      else super.narrow

    override def typeConstructor = this
    // eta-expand, subtyping relies on eta-expansion of higher-kinded types

    override protected def normalizeImpl: Type =
      if (isHigherKinded) etaExpand else super.normalizeImpl
  }

  trait ClassTypeRef extends TypeRef {
    // !!! There are scaladoc-created symbols arriving which violate this require.
    // require(sym.isClass, sym)

    override def baseType(clazz: Symbol): Type =
      if (sym == clazz) this
      else transform(sym.info.baseType(clazz))
  }

  trait NonClassTypeRef extends TypeRef {
    require(sym.isNonClassType, sym)

    /* Syncnote: These are pure caches for performance; no problem to evaluate these
     * several times. Hence, no need to protected with synchronzied in a mutli-threaded
     * usage scenario.
     */
    private var relativeInfoCache: Type = _
    private var memberInfoCache: Type = _

    private[Types] def relativeInfo = {
      val memberInfo = pre.memberInfo(sym)
      if (relativeInfoCache == null || (memberInfo ne memberInfoCache)) {
        memberInfoCache = memberInfo
        relativeInfoCache = transformInfo(memberInfo)
      }
      relativeInfoCache
    }

    override def baseType(clazz: Symbol): Type =
      if (sym == clazz) this else baseTypeOfNonClassTypeRef(this, clazz)
  }

  protected def baseTypeOfNonClassTypeRef(tpe: NonClassTypeRef, clazz: Symbol) = try {
    basetypeRecursions += 1
    if (basetypeRecursions < LogPendingBaseTypesThreshold)
      tpe.relativeInfo.baseType(clazz)
    else if (pendingBaseTypes contains tpe)
      if (clazz == AnyClass) clazz.tpe else NoType
    else
      try {
        pendingBaseTypes += tpe
        tpe.relativeInfo.baseType(clazz)
      } finally {
        pendingBaseTypes -= tpe
      }
  } finally {
    basetypeRecursions -= 1
  }

  trait AliasTypeRef extends NonClassTypeRef {
    require(sym.isAliasType, sym)

    override def dealias    = if (typeParamsMatchArgs) betaReduce.dealias else super.dealias
    override def isStable   = normalize.isStable
    override def isVolatile = normalize.isVolatile
    override def narrow     = normalize.narrow
    override def thisInfo   = normalize
    override def prefix     = if (this ne normalize) normalize.prefix else pre
    override def termSymbol = if (this ne normalize) normalize.termSymbol else super.termSymbol
    override def typeSymbol = if (this ne normalize) normalize.typeSymbol else sym

    // beta-reduce, but don't do partial application -- cycles have been checked in typeRef
    override protected def normalizeImpl =
      if (typeParamsMatchArgs) betaReduce.normalize
      else if (isHigherKinded) super.normalizeImpl
      else {
        // if we are overriding a type alias in an erroneous way, don't just
        // return an ErrorType since that will result in useless error msg.
        // Instead let's try to recover from it and rely on refcheck reporting the correct error,
        // if that fails fallback to the old behaviour.
        val overriddenSym = sym.nextOverriddenSymbol
        if (overriddenSym != NoSymbol) pre.memberType(overriddenSym).normalize
        else ErrorType
      }

    // isHKSubType0 introduces synthetic type params so that
    // betaReduce can first apply sym.info to typeArgs before calling
    // asSeenFrom.  asSeenFrom then skips synthetic type params, which
    // are used to reduce HO subtyping to first-order subtyping, but
    // which can't be instantiated from the given prefix and class.
    //
    // this crashes pos/depmet_implicit_tpbetareduce.scala
    // appliedType(sym.info, typeArgs).asSeenFrom(pre, sym.owner)
    override def betaReduce = transform(sym.info.resultType)

    // #3731: return sym1 for which holds: pre bound sym.name to sym and
    // pre1 now binds sym.name to sym1, conceptually exactly the same
    // symbol as sym.  The selection of sym on pre must be updated to the
    // selection of sym1 on pre1, since sym's info was probably updated
    // by the TypeMap to yield a new symbol, sym1 with transformed info.
    // @returns sym1
    override def coevolveSym(pre1: Type): Symbol =
      if (pre eq pre1) sym else (pre, pre1) match {
        // don't look at parents -- it would be an error to override alias types anyway
        case (RefinedType(_, _), RefinedType(_, decls1)) => decls1 lookup sym.name
        // TODO: is there another way a typeref's symbol can refer to a symbol defined in its pre?
        case _                                           => sym
      }
    override def kind = "AliasTypeRef"
  }

  trait AbstractTypeRef extends NonClassTypeRef {
    require(sym.isAbstractType, sym)

    /** Syncnote: Pure performance caches; no need to synchronize in multi-threaded environment
     */
    private var symInfoCache: Type = _
    private var thisInfoCache: Type = _

    override def isVolatile = {
      // need to be careful not to fall into an infinite recursion here
      // because volatile checking is done before all cycles are detected.
      // the case to avoid is an abstract type directly or
      // indirectly upper-bounded by itself. See #2918
      try {
        volatileRecursions += 1
        if (volatileRecursions < LogVolatileThreshold)
          bounds.hi.isVolatile
        else if (pendingVolatiles(sym))
          true // we can return true here, because a cycle will be detected
               // here afterwards and an error will result anyway.
        else
          try {
            pendingVolatiles += sym
            bounds.hi.isVolatile
          } finally {
            pendingVolatiles -= sym
          }
      } finally {
        volatileRecursions -= 1
      }
    }

    override def thisInfo   = {
      val symInfo = sym.info
      if (thisInfoCache == null || (symInfo ne symInfoCache)) {
        symInfoCache = symInfo
        thisInfoCache = transformInfo(symInfo) match {
          // If a subtyping cycle is not detected here, we'll likely enter an infinite
          // loop before a sensible error can be issued.  SI-5093 is one example.
          case x: SubType if x.supertype eq this =>
            throw new RecoverableCyclicReference(sym)
          case tp => tp
        }
      }
      thisInfoCache
    }
    override def isStable = bounds.hi.typeSymbol isSubClass SingletonClass
    override def bounds   = thisInfo.bounds
    // def transformInfo(tp: Type): Type = appliedType(tp.asSeenFrom(pre, sym.owner), typeArgsOrDummies)
    override protected[Types] def baseTypeSeqImpl: BaseTypeSeq = transform(bounds.hi).baseTypeSeq prepend this
    override def kind = "AbstractTypeRef"
  }

  /** A class for named types of the form
   *    `<prefix>.<sym.name>[args]`
   *  Cannot be created directly; one should always use `typeRef`
   *  for creation. (@M: Otherwise hashing breaks)
   *
   * @M: a higher-kinded type is represented as a TypeRef with sym.typeParams.nonEmpty, but args.isEmpty
   */
  abstract case class TypeRef(pre: Type, sym: Symbol, args: List[Type]) extends UniqueType with TypeRefApi {
    private var trivial: ThreeValue = UNKNOWN
    override def isTrivial: Boolean = {
      if (trivial == UNKNOWN)
        trivial = fromBoolean(!sym.isTypeParameter && pre.isTrivial && areTrivialTypes(args))
      toBoolean(trivial)
    }
    private[reflect] var parentsCache: List[Type]      = _
    private[reflect] var parentsPeriod                 = NoPeriod
    private[reflect] var baseTypeSeqCache: BaseTypeSeq = _
    private[reflect] var baseTypeSeqPeriod             = NoPeriod
    private var normalized: Type                       = _

    //OPT specialize hashCode
    override final def computeHashCode = {
      import scala.util.hashing.MurmurHash3._
      val hasArgs = args.nonEmpty
      var h = productSeed
      h = mix(h, pre.hashCode)
      h = mix(h, sym.hashCode)
      if (hasArgs)
        finalizeHash(mix(h, args.hashCode), 3)
      else
        finalizeHash(h, 2)
    }

    // @M: propagate actual type params (args) to `tp`, by replacing
    // formal type parameters with actual ones. If tp is higher kinded,
    // the "actual" type arguments are types that simply reference the
    // corresponding type parameters (unbound type variables)
    def transform(tp: Type): Type

    // eta-expand, subtyping relies on eta-expansion of higher-kinded types
    protected def normalizeImpl: Type = if (isHigherKinded) etaExpand else super.normalize

    // TODO: test case that is compiled in a specific order and in different runs
    final override def normalize: Type = {
      // arises when argument-dependent types are approximated (see def depoly in implicits)
      if (pre eq WildcardType) WildcardType
      else if (phase.erasedTypes) normalizeImpl
      else {
        if (normalized eq null)
          normalized = normalizeImpl
        normalized
      }
    }

    override def isGround = (
         sym.isPackageClass
      || pre.isGround && args.forall(_.isGround)
    )

    override def etaExpand: Type = {
      // must initialise symbol, see test/files/pos/ticket0137.scala
      val tpars = initializedTypeParams
      if (tpars.isEmpty) this
      else typeFunAnon(tpars, copyTypeRef(this, pre, sym, tpars map (_.tpeHK))) // todo: also beta-reduce?
    }

    // only need to rebind type aliases, as typeRef already handles abstract types
    // (they are allowed to be rebound more liberally)
    def coevolveSym(pre1: Type): Symbol = sym

    //@M! use appliedType on the polytype that represents the bounds (or if aliastype, the rhs)
    def transformInfo(tp: Type): Type = appliedType(asSeenFromOwner(tp), args)

    def thisInfo                  = sym.info
    def initializedTypeParams     = sym.info.typeParams
    def typeParamsMatchArgs       = sameLength(initializedTypeParams, args)
    def asSeenFromOwner(tp: Type) = tp.asSeenFrom(pre, sym.owner)

    override def baseClasses      = thisInfo.baseClasses
    override def baseTypeSeqDepth = baseTypeSeq.maxDepth
    override def isStable         = (sym eq NothingClass) || (sym eq SingletonClass)
    override def prefix           = pre
    override def termSymbol       = super.termSymbol
    override def termSymbolDirect = super.termSymbol
    override def typeArgs         = args
    override def typeOfThis       = transform(sym.typeOfThis)
    override def typeSymbol       = sym
    override def typeSymbolDirect = sym

    override def isNotNull =
      sym.isModuleClass || sym == NothingClass || (sym isNonBottomSubClass NotNullClass) || super.isNotNull

    override def parents: List[Type] = {
      val cache = parentsCache
      if (parentsPeriod == currentPeriod && cache != null) cache
      else {
        defineParentsOfTypeRef(this)
        parentsCache
      }
    }

    override def decls: Scope = {
      sym.info match {
        case TypeRef(_, sym1, _) =>
          assert(sym1 != sym, this) // @MAT was != typeSymbol
        case _ =>
      }
      thisInfo.decls
    }

    protected[Types] def baseTypeSeqImpl: BaseTypeSeq = sym.info.baseTypeSeq map transform

    override def baseTypeSeq: BaseTypeSeq = {
      val cache = baseTypeSeqCache
      if (baseTypeSeqPeriod == currentPeriod && cache != null && cache != undetBaseTypeSeq)
        cache
      else {
        defineBaseTypeSeqOfTypeRef(this)
        if (baseTypeSeqCache == undetBaseTypeSeq)
          throw new RecoverableCyclicReference(sym)

        baseTypeSeqCache
      }
    }

    // ensure that symbol is not a local copy with a name coincidence
    private def needsPreString = (
         settings.debug.value
      || !shorthands(sym.fullName)
      || (sym.ownersIterator exists (s => !s.isClass))
    )
    private def preString  = if (needsPreString) pre.prefixString else ""
    private def argsString = if (args.isEmpty) "" else args.mkString("[", ",", "]")

    def refinementString = (
      if (sym.isStructuralRefinement) (
        fullyInitializeScope(decls) filter (sym => sym.isPossibleInRefinement && sym.isPublic)
          map (_.defString)
          mkString("{", "; ", "}")
      )
      else ""
    )

    protected def finishPrefix(rest: String) = (
      if (sym.isInitialized && sym.isAnonymousClass && !phase.erasedTypes)
        parentsString(thisInfo.parents) + refinementString
      else rest
    )
    private def customToString = sym match {
      case RepeatedParamClass => args.head + "*"
      case ByNameParamClass   => "=> " + args.head
      case _                  =>
        def targs = normalize.typeArgs

        if (isFunctionType(this)) {
          // Aesthetics: printing Function1 as T => R rather than (T) => R
          // ...but only if it's not a tuple, so ((T1, T2)) => R is distinguishable
          // from (T1, T2) => R.
          targs match {
            case in :: out :: Nil if !isTupleType(in) =>
              // A => B => C should be (A => B) => C or A => (B => C)
              val in_s  = if (isFunctionType(in)) "(" + in + ")" else "" + in
              val out_s = if (isFunctionType(out)) "(" + out + ")" else "" + out
              in_s + " => " + out_s
            case xs =>
              xs.init.mkString("(", ", ", ")") + " => " + xs.last
          }
        }
        else if (isTupleType(this))
          targs.mkString("(", ", ", if (hasLength(targs, 1)) ",)" else ")")
        else if (sym.isAliasType && prefixChain.exists(_.termSymbol.isSynthetic) && (this ne this.normalize))
          "" + normalize
        else
          ""
    }
    override def safeToString = {
      val custom = if (settings.debug.value) "" else customToString
      if (custom != "") custom
      else finishPrefix(preString + sym.nameString + argsString)
    }
    override def prefixString = "" + (
      if (settings.debug.value)
        super.prefixString
      else if (sym.isOmittablePrefix)
        ""
      else if (sym.isPackageClass || sym.isPackageObjectOrClass)
        sym.skipPackageObject.fullName + "."
      else if (isStable && nme.isSingletonName(sym.name))
        tpnme.dropSingletonName(sym.name) + "."
      else
        super.prefixString
    )
    override def kind = "TypeRef"
  }

  object TypeRef extends TypeRefExtractor {
    def apply(pre: Type, sym: Symbol, args: List[Type]): Type = unique({
      if (args.nonEmpty) {
        if (sym.isAliasType)              new ArgsTypeRef(pre, sym, args) with AliasTypeRef
        else if (sym.isAbstractType)      new ArgsTypeRef(pre, sym, args) with AbstractTypeRef
        else                              new ArgsTypeRef(pre, sym, args) with ClassTypeRef
      }
      else {
        if (sym.isAliasType)              new NoArgsTypeRef(pre, sym) with AliasTypeRef
        else if (sym.isAbstractType)      new NoArgsTypeRef(pre, sym) with AbstractTypeRef
        else if (sym.isRefinementClass)   new RefinementTypeRef(pre, sym)
        else if (sym.isPackageClass)      new PackageTypeRef(pre, sym)
        else if (sym.isModuleClass)       new ModuleTypeRef(pre, sym)
        else                              new NoArgsTypeRef(pre, sym) with ClassTypeRef
      }
    })
  }

  protected def defineParentsOfTypeRef(tpe: TypeRef) = {
    val period = tpe.parentsPeriod
    if (period != currentPeriod) {
      tpe.parentsPeriod = currentPeriod
      if (!isValidForBaseClasses(period)) {
        tpe.parentsCache = tpe.thisInfo.parents map tpe.transform
      } else if (tpe.parentsCache == null) { // seems this can happen if things are corrupted enough, see #2641
        tpe.parentsCache = List(AnyClass.tpe)
      }
    }
  }

  protected def defineBaseTypeSeqOfTypeRef(tpe: TypeRef) = {
    val period = tpe.baseTypeSeqPeriod
    if (period != currentPeriod) {
      tpe.baseTypeSeqPeriod = currentPeriod
      if (!isValidForBaseClasses(period)) {
        if (Statistics.canEnable) Statistics.incCounter(typerefBaseTypeSeqCount)
        val start = if (Statistics.canEnable) Statistics.pushTimer(typeOpsStack, baseTypeSeqNanos) else null
        try {
          tpe.baseTypeSeqCache = undetBaseTypeSeq
          tpe.baseTypeSeqCache = tpe.baseTypeSeqImpl
        } finally {
          if (Statistics.canEnable) Statistics.popTimer(typeOpsStack, start)
        }
      }
    }
    if (tpe.baseTypeSeqCache == undetBaseTypeSeq)
      throw new TypeError("illegal cyclic inheritance involving " + tpe.sym)
  }

  /** A class representing a method type with parameters.
   *  Note that a parameterless method is represented by a NullaryMethodType:
   *
   *    def m(): Int        MethodType(Nil, Int)
   *    def m: Int          NullaryMethodType(Int)
   */
  case class MethodType(override val params: List[Symbol],
                        override val resultType: Type) extends Type with MethodTypeApi {

    private var trivial: ThreeValue = UNKNOWN
    override def isTrivial: Boolean = {
      if (trivial == UNKNOWN) trivial = fromBoolean(isTrivialResult && areTrivialParams(params))
      toBoolean(trivial)
    }

    private def isTrivialResult =
      resultType.isTrivial && (resultType eq resultType.withoutAnnotations)

    private def areTrivialParams(ps: List[Symbol]): Boolean = ps match {
      case p :: rest =>
        p.tpe.isTrivial && !typesContain(paramTypes, p) && !(resultType contains p) &&
        areTrivialParams(rest)
      case _ =>
        true
    }

    def isImplicit = params.nonEmpty && params.head.isImplicit
    def isJava = false // can we do something like for implicits? I.e. do Java methods without parameters need to be recognized?

    //assert(paramTypes forall (pt => !pt.typeSymbol.isImplClass))//DEBUG
    override def paramSectionCount: Int = resultType.paramSectionCount + 1

    override def paramss: List[List[Symbol]] = params :: resultType.paramss

    override def paramTypes = params map (_.tpe)

    override def boundSyms = resultType.boundSyms ++ params

    override def resultType(actuals: List[Type]) =
      if (isTrivial || phase.erasedTypes) resultType
      else if (/*isDependentMethodType &&*/ sameLength(actuals, params)) {
        val idm = new InstantiateDependentMap(params, actuals)
        val res = idm(resultType)
        existentialAbstraction(idm.existentialsNeeded, res)
      }
      else existentialAbstraction(params, resultType)

    private var isdepmeth: ThreeValue = UNKNOWN
    override def isDependentMethodType: Boolean = {
      if (isdepmeth == UNKNOWN) isdepmeth = fromBoolean(IsDependentCollector.collect(resultType))
      toBoolean(isdepmeth)
    }

    // implicit args can only be depended on in result type:
    //TODO this may be generalised so that the only constraint is dependencies are acyclic
    def approximate: MethodType = MethodType(params, resultApprox)

    override def finalResultType: Type = resultType.finalResultType

    override def safeToString = paramString(this) + resultType

    override def cloneInfo(owner: Symbol) = {
      val vparams = cloneSymbolsAtOwner(params, owner)
      copyMethodType(this, vparams, resultType.substSym(params, vparams).cloneInfo(owner))
    }

    override def atOwner(owner: Symbol) =
      if (!allSymbolsHaveOwner(params, owner) || (resultType.atOwner(owner) ne resultType))
        cloneInfo(owner)
      else
        this

    override def kind = "MethodType"
  }

  object MethodType extends MethodTypeExtractor

  class JavaMethodType(ps: List[Symbol], rt: Type) extends MethodType(ps, rt) {
    override def isJava = true
  }

  case class NullaryMethodType(override val resultType: Type) extends Type with NullaryMethodTypeApi {
    override def isTrivial = resultType.isTrivial && (resultType eq resultType.withoutAnnotations)
    override def prefix: Type = resultType.prefix
    override def narrow: Type = resultType.narrow
    override def finalResultType: Type = resultType.finalResultType
    override def termSymbol: Symbol = resultType.termSymbol
    override def typeSymbol: Symbol = resultType.typeSymbol
    override def parents: List[Type] = resultType.parents
    override def decls: Scope = resultType.decls
    override def baseTypeSeq: BaseTypeSeq = resultType.baseTypeSeq
    override def baseTypeSeqDepth: Int = resultType.baseTypeSeqDepth
    override def baseClasses: List[Symbol] = resultType.baseClasses
    override def baseType(clazz: Symbol): Type = resultType.baseType(clazz)
    override def boundSyms = resultType.boundSyms
    override def isVolatile = resultType.isVolatile
    override def safeToString: String = "=> "+ resultType
    override def kind = "NullaryMethodType"
  }

  object NullaryMethodType extends NullaryMethodTypeExtractor

  /** A type function or the type of a polymorphic value (and thus of kind *).
   *
   * Before the introduction of NullaryMethodType, a polymorphic nullary method (e.g, def isInstanceOf[T]: Boolean)
   * used to be typed as PolyType(tps, restpe), and a monomorphic one as PolyType(Nil, restpe)
   * This is now: PolyType(tps, NullaryMethodType(restpe)) and NullaryMethodType(restpe)
   * by symmetry to MethodTypes: PolyType(tps, MethodType(params, restpe)) and MethodType(params, restpe)
   *
   * Thus, a PolyType(tps, TypeRef(...)) unambiguously indicates a type function (which results from eta-expanding a type constructor alias).
   * Similarly, PolyType(tps, ClassInfoType(...)) is a type constructor.
   *
   * A polytype is of kind * iff its resultType is a (nullary) method type.
   */
  case class PolyType(override val typeParams: List[Symbol], override val resultType: Type)
       extends Type with PolyTypeApi {
    //assert(!(typeParams contains NoSymbol), this)
    assert(typeParams.nonEmpty, this) // used to be a marker for nullary method type, illegal now (see @NullaryMethodType)

    override def paramSectionCount: Int = resultType.paramSectionCount
    override def paramss: List[List[Symbol]] = resultType.paramss
    override def params: List[Symbol] = resultType.params
    override def paramTypes: List[Type] = resultType.paramTypes
    override def parents: List[Type] = resultType.parents
    override def decls: Scope = resultType.decls
    override def termSymbol: Symbol = resultType.termSymbol
    override def typeSymbol: Symbol = resultType.typeSymbol
    override def boundSyms = immutable.Set[Symbol](typeParams ++ resultType.boundSyms: _*)
    override def prefix: Type = resultType.prefix
    override def baseTypeSeq: BaseTypeSeq = resultType.baseTypeSeq
    override def baseTypeSeqDepth: Int = resultType.baseTypeSeqDepth
    override def baseClasses: List[Symbol] = resultType.baseClasses
    override def baseType(clazz: Symbol): Type = resultType.baseType(clazz)
    override def narrow: Type = resultType.narrow
    override def isVolatile = resultType.isVolatile
    override def finalResultType: Type = resultType.finalResultType

    /** @M: typeDefSig wraps a TypeBounds in a PolyType
     *  to represent a higher-kinded type parameter
     *  wrap lo&hi in polytypes to bind variables
     */
    override def bounds: TypeBounds =
      TypeBounds(typeFun(typeParams, resultType.bounds.lo),
                 typeFun(typeParams, resultType.bounds.hi))

    override def isHigherKinded = !typeParams.isEmpty

    override def safeToString = typeParamsString(this) + resultType

    override def cloneInfo(owner: Symbol) = {
      val tparams = cloneSymbolsAtOwner(typeParams, owner)
      PolyType(tparams, resultType.substSym(typeParams, tparams).cloneInfo(owner))
    }

    override def atOwner(owner: Symbol) =
      if (!allSymbolsHaveOwner(typeParams, owner) || (resultType.atOwner(owner) ne resultType))
        cloneInfo(owner)
      else
        this

    override def kind = "PolyType"
  }

  object PolyType extends PolyTypeExtractor

  /** A creator for existential types which flattens nested existentials.
   */
  def newExistentialType(quantified: List[Symbol], underlying: Type): Type =
    if (quantified.isEmpty) underlying
    else underlying match {
      case ExistentialType(qs, restpe) => newExistentialType(quantified ::: qs, restpe)
      case _                           => ExistentialType(quantified, underlying)
    }

  case class ExistentialType(quantified: List[Symbol],
                             override val underlying: Type) extends RewrappingTypeProxy with ExistentialTypeApi
  {
    override protected def rewrap(newtp: Type) = existentialAbstraction(quantified, newtp)

    override def isTrivial = false
    override def isStable: Boolean = false
    override def bounds = TypeBounds(maybeRewrap(underlying.bounds.lo), maybeRewrap(underlying.bounds.hi))
    override def parents = underlying.parents map maybeRewrap
    override def boundSyms = quantified.toSet
    override def prefix = maybeRewrap(underlying.prefix)
    override def typeArgs = underlying.typeArgs map maybeRewrap
    override def params = underlying.params mapConserve { param =>
      val tpe1 = rewrap(param.tpeHK)
      if (tpe1 eq param.tpeHK) param else param.cloneSymbol.setInfo(tpe1)
    }
    override def paramTypes = underlying.paramTypes map maybeRewrap
    override def instantiateTypeParams(formals: List[Symbol], actuals: List[Type]) = {
//      maybeRewrap(underlying.instantiateTypeParams(formals, actuals))

      val quantified1 = new SubstTypeMap(formals, actuals) mapOver quantified
      val underlying1 = underlying.instantiateTypeParams(formals, actuals)
      if ((quantified1 eq quantified) && (underlying1 eq underlying)) this
      else existentialAbstraction(quantified1, underlying1.substSym(quantified, quantified1))

    }
    override def baseType(clazz: Symbol) = maybeRewrap(underlying.baseType(clazz))
    override def baseTypeSeq = underlying.baseTypeSeq map maybeRewrap
    override def isHigherKinded = false

    override def skolemizeExistential(owner: Symbol, origin: AnyRef) =
      deriveType(quantified, tparam => (owner orElse tparam.owner).newExistentialSkolem(tparam, origin))(underlying)

    private def wildcardArgsString(qset: Set[Symbol], args: List[Type]): List[String] = args map {
      case TypeRef(_, sym, _) if (qset contains sym) =>
        "_"+sym.infoString(sym.info)
      case arg =>
        arg.toString
    }

    /** An existential can only be printed with wildcards if:
     *   - the underlying type is a typeref
     *   - every quantified variable appears at most once as a type argument and
     *     nowhere inside a type argument
     *   - no quantified type argument contains a quantified variable in its bound
     *   - the typeref's symbol is not itself quantified
     *   - the prefix is not quanitified
     */
    def isRepresentableWithWildcards = {
      val qset = quantified.toSet
      underlying match {
        case TypeRef(pre, sym, args) =>
          def isQuantified(tpe: Type): Boolean = {
            (tpe exists (t => qset contains t.typeSymbol)) ||
            tpe.typeSymbol.isRefinementClass && (tpe.parents exists isQuantified)
          }
          val (wildcardArgs, otherArgs) = args partition (arg => qset contains arg.typeSymbol)
          wildcardArgs.distinct == wildcardArgs &&
          !(otherArgs exists (arg => isQuantified(arg))) &&
          !(wildcardArgs exists (arg => isQuantified(arg.typeSymbol.info.bounds))) &&
          !(qset contains sym) &&
          !isQuantified(pre)
        case _ => false
    }
    }

    override def safeToString: String = {
      def clauses = {
        val str = quantified map (_.existentialToString) mkString (" forSome { ", "; ", " }")
        if (settings.explaintypes.value) "(" + str + ")" else str
      }
      underlying match {
        case TypeRef(pre, sym, args) if !settings.debug.value && isRepresentableWithWildcards =>
          "" + TypeRef(pre, sym, Nil) + wildcardArgsString(quantified.toSet, args).mkString("[", ", ", "]")
        case MethodType(_, _) | NullaryMethodType(_) | PolyType(_, _) =>
          "(" + underlying + ")" + clauses
        case _ =>
          "" + underlying + clauses
      }
    }

    override def cloneInfo(owner: Symbol) =
      createFromClonedSymbolsAtOwner(quantified, owner, underlying)(newExistentialType)

    override def atOwner(owner: Symbol) =
      if (!allSymbolsHaveOwner(quantified, owner)) cloneInfo(owner) else this

    override def kind = "ExistentialType"

    def withTypeVars(op: Type => Boolean): Boolean = withTypeVars(op, AnyDepth)

    def withTypeVars(op: Type => Boolean, depth: Int): Boolean = {
      val quantifiedFresh = cloneSymbols(quantified)
      val tvars = quantifiedFresh map (tparam => TypeVar(tparam))
      val underlying1 = underlying.instantiateTypeParams(quantified, tvars) // fuse subst quantified -> quantifiedFresh -> tvars
      op(underlying1) && {
        solve(tvars, quantifiedFresh, quantifiedFresh map (x => 0), false, depth) &&
        isWithinBounds(NoPrefix, NoSymbol, quantifiedFresh, tvars map (_.constr.inst))
      }
    }
  }

  object ExistentialType extends ExistentialTypeExtractor

  /** A class containing the alternatives and type prefix of an overloaded symbol.
   *  Not used after phase `typer`.
   */
  case class OverloadedType(pre: Type, alternatives: List[Symbol]) extends Type {
    override def prefix: Type = pre
    override def safeToString =
      (alternatives map pre.memberType).mkString("", " <and> ", "")
    override def kind = "OverloadedType"
  }

  def overloadedType(pre: Type, alternatives: List[Symbol]): Type =
    if (alternatives.tail.isEmpty) pre memberType alternatives.head
    else OverloadedType(pre, alternatives)

  /** A class remembering a type instantiation for some a set of overloaded
   *  polymorphic symbols.
   *  Not used after phase `typer`.
   */
  case class AntiPolyType(pre: Type, targs: List[Type]) extends Type {
    override def safeToString =
      pre.toString + targs.mkString("(with type arguments ", ", ", ")");
    override def memberType(sym: Symbol) = appliedType(pre.memberType(sym), targs)
//     override def memberType(sym: Symbol) = pre.memberType(sym) match {
//       case PolyType(tparams, restp) =>
//         restp.subst(tparams, targs)
// /* I don't think this is needed, as existential types close only over value types
//       case ExistentialType(tparams, qtpe) =>
//         existentialAbstraction(tparams, qtpe.memberType(sym))
// */
//       case ErrorType =>
//         ErrorType
//     }
    override def kind = "AntiPolyType"
  }

  //private var tidCount = 0  //DEBUG

  object HasTypeMember {
    def apply(name: TypeName, tp: Type): Type = {
      val bound = refinedType(List(WildcardType), NoSymbol)
      val bsym = bound.typeSymbol.newAliasType(name)
      bsym setInfo tp
      bound.decls enter bsym
      bound
    }
    def unapply(tp: Type): Option[(TypeName, Type)] = tp match {
      case RefinedType(List(WildcardType), Scope(sym)) => Some((sym.name.toTypeName, sym.info))
      case _ => None
    }
  }

  // Not used yet.
  object HasTypeParams {
    def unapply(tp: Type): Option[(List[Symbol], Type)] = tp match {
      case AnnotatedType(_, tp, _)        => unapply(tp)
      case ExistentialType(tparams, qtpe) => Some((tparams, qtpe))
      case PolyType(tparams, restpe)      => Some((tparams, restpe))
      case _                              => None
    }
  }

  //@M
  // a TypeVar used to be a case class with only an origin and a constr
  // then, constr became mutable (to support UndoLog, I guess),
  // but pattern-matching returned the original constr0 (a bug)
  // now, pattern-matching returns the most recent constr
  object TypeVar {
    @inline final def trace[T](action: String, msg: => String)(value: T): T = {
      if (traceTypeVars) {
        val s = msg match {
          case ""   => ""
          case str  => "( " + str + " )"
        }
        Console.err.println("[%10s] %-25s%s".format(action, value, s))
      }
      value
    }

    /** Create a new TypeConstraint based on the given symbol.
     */
    private def deriveConstraint(tparam: Symbol): TypeConstraint = {
      /** Must force the type parameter's info at this point
       *  or things don't end well for higher-order type params.
       *  See SI-5359.
       */
      val bounds  = tparam.info.bounds
      /** We can seed the type constraint with the type parameter
       *  bounds as long as the types are concrete.  This should lower
       *  the complexity of the search even if it doesn't improve
       *  any results.
       */
      if (propagateParameterBoundsToTypeVars) {
        val exclude = bounds.isEmptyBounds || (bounds exists typeIsNonClassType)

        if (exclude) new TypeConstraint
        else TypeVar.trace("constraint", "For " + tparam.fullLocationString)(new TypeConstraint(bounds))
      }
      else new TypeConstraint
    }
    def untouchable(tparam: Symbol): TypeVar                 = createTypeVar(tparam, untouchable = true)
    def apply(tparam: Symbol): TypeVar                       = createTypeVar(tparam, untouchable = false)
    def apply(origin: Type, constr: TypeConstraint): TypeVar = apply(origin, constr, Nil, Nil)
    def apply(origin: Type, constr: TypeConstraint, args: List[Type], params: List[Symbol]): TypeVar =
      createTypeVar(origin, constr, args, params, untouchable = false)

    /** This is the only place TypeVars should be instantiated.
     */
    private def createTypeVar(origin: Type, constr: TypeConstraint, args: List[Type], params: List[Symbol], untouchable: Boolean): TypeVar = {
      val tv = (
        if (args.isEmpty && params.isEmpty) {
          if (untouchable) new TypeVar(origin, constr) with UntouchableTypeVar
          else new TypeVar(origin, constr) {}
        }
        else if (args.size == params.size) {
          if (untouchable) new AppliedTypeVar(origin, constr, params zip args) with UntouchableTypeVar
          else new AppliedTypeVar(origin, constr, params zip args)
        }
        else if (args.isEmpty) {
          if (untouchable) new HKTypeVar(origin, constr, params) with UntouchableTypeVar
          else new HKTypeVar(origin, constr, params)
        }
        else throw new Error("Invalid TypeVar construction: " + ((origin, constr, args, params)))
      )

      trace("create", "In " + tv.originLocation)(tv)
    }
    private def createTypeVar(tparam: Symbol, untouchable: Boolean): TypeVar =
      createTypeVar(tparam.tpeHK, deriveConstraint(tparam), Nil, tparam.typeParams, untouchable)
  }

  /** Repack existential types, otherwise they sometimes get unpacked in the
   *  wrong location (type inference comes up with an unexpected skolem)
   */
  def repackExistential(tp: Type): Type = (
    if (tp == NoType) tp
    else existentialAbstraction(existentialsInType(tp), tp)
  )

  def containsExistential(tpe: Type) =
    tpe exists typeIsExistentiallyBound

  def existentialsInType(tpe: Type) =
    tpe withFilter typeIsExistentiallyBound map (_.typeSymbol)

  /** Precondition: params.nonEmpty.  (args.nonEmpty enforced structurally.)
   */
  class HKTypeVar(
    _origin: Type,
    _constr: TypeConstraint,
    override val params: List[Symbol]
  ) extends TypeVar(_origin, _constr) {

    require(params.nonEmpty, this)
    override def isHigherKinded          = true
    override protected def typeVarString = params.map(_.name).mkString("[", ", ", "]=>" + originName)
  }

  /** Precondition: zipped params/args nonEmpty.  (Size equivalence enforced structurally.)
   */
  class AppliedTypeVar(
    _origin: Type,
    _constr: TypeConstraint,
    zippedArgs: List[(Symbol, Type)]
  ) extends TypeVar(_origin, _constr) {

    require(zippedArgs.nonEmpty, this)

    override def params: List[Symbol] = zippedArgs map (_._1)
    override def typeArgs: List[Type] = zippedArgs map (_._2)

    override protected def typeVarString = (
      zippedArgs map { case (p, a) => p.name + "=" + a } mkString (origin + "[", ", ", "]")
    )
  }

  trait UntouchableTypeVar extends TypeVar {
    override def untouchable = true
    override def isGround = true
    override def registerTypeEquality(tp: Type, typeVarLHS: Boolean) = tp match {
      case t: TypeVar if !t.untouchable =>
        t.registerTypeEquality(this, !typeVarLHS)
      case _ =>
        super.registerTypeEquality(tp, typeVarLHS)
    }
    override def registerBound(tp: Type, isLowerBound: Boolean, isNumericBound: Boolean = false): Boolean = tp match {
      case t: TypeVar if !t.untouchable =>
        t.registerBound(this, !isLowerBound, isNumericBound)
      case _ =>
        super.registerBound(tp, isLowerBound, isNumericBound)
    }
  }

  /** A class representing a type variable: not used after phase `typer`.
   *
   *  A higher-kinded TypeVar has params (Symbols) and typeArgs (Types).
   *  A TypeVar with nonEmpty typeArgs can only be instantiated by a higher-kinded
   *  type that can be applied to those args.  A TypeVar is much like a TypeRef,
   *  except it has special logic for equality and subtyping.
   *
   *  Precondition for this class, enforced structurally: args.isEmpty && params.isEmpty.
   */
  abstract case class TypeVar(
    val origin: Type,
    var constr: TypeConstraint
  ) extends Type {
    def untouchable = false   // by other typevars
    override def params: List[Symbol] = Nil
    override def typeArgs: List[Type] = Nil
    override def isHigherKinded = false

    /** The constraint associated with the variable
     *  Syncnote: Type variables are assumed to be used from only one
     *  thread. They are not exposed in api.Types and are used only locally
     *  in operations that are exposed from types. Hence, no syncing of `constr`
     *  or `encounteredHigherLevel` or `suspended` accesses should be necessary.
     */
//    var constr = constr0
    def instValid = constr.instValid
    override def isGround = instValid && constr.inst.isGround

    /** The variable's skolemization level */
    val level = skolemizationLevel

    /** Two occurrences of a higher-kinded typevar, e.g. `?CC[Int]` and `?CC[String]`, correspond to
     *  ''two instances'' of `TypeVar` that share the ''same'' `TypeConstraint`.
     *
     *  `constr` for `?CC` only tracks type constructors anyway,
     *   so when `?CC[Int] <:< List[Int]` and `?CC[String] <:< Iterable[String]`
     *  `?CC's` hibounds contains List and Iterable.
     */
    def applyArgs(newArgs: List[Type]): TypeVar = (
      if (newArgs.isEmpty && typeArgs.isEmpty)
        this
      else if (newArgs.size == params.size) {
        val tv = TypeVar(origin, constr, newArgs, params)
        TypeVar.trace("applyArgs", "In " + originLocation + ", apply args " + newArgs.mkString(", ") + " to " + originName)(tv)
      }
      else
        throw new Error("Invalid type application in TypeVar: " + params + ", " + newArgs)
    )
    // newArgs.length may differ from args.length (could've been empty before)
    //
    // !!! @PP - I need an example of this, since this exception never triggers
    // even though I am requiring the size match.
    //
    // example: when making new typevars, you start out with C[A], then you replace C by ?C, which should yield ?C[A], then A by ?A, ?C[?A]
    // we need to track a TypeVar's arguments, and map over them (see TypeMap::mapOver)
    // TypeVars get applied to different arguments over time (in asSeenFrom)
     // -- see pos/tcpoly_infer_implicit_tuplewrapper.scala
    // thus: make new TypeVar's for every application of a TV to args,
    // inference may generate several TypeVar's for a single type parameter that must be inferred,
    // only one of them is in the set of tvars that need to be solved, but
    // they share the same TypeConstraint instance

    // When comparing to types containing skolems, remember the highest level
    // of skolemization. If that highest level is higher than our initial
    // skolemizationLevel, we can't re-use those skolems as the solution of this
    // typevar, which means we'll need to repack our constr.inst into a fresh
    // existential.
    // were we compared to skolems at a higher skolemizationLevel?
    // EXPERIMENTAL: value will not be considered unless enableTypeVarExperimentals is true
    // see SI-5729 for why this is still experimental
    private var encounteredHigherLevel = false
    private def shouldRepackType = enableTypeVarExperimentals && encounteredHigherLevel

    // <region name="constraint mutators + undoLog">
    // invariant: before mutating constr, save old state in undoLog
    // (undoLog is used to reset constraints to avoid piling up unrelated ones)
    def setInst(tp: Type) {
      if (tp eq this) {
        log(s"TypeVar cycle: called setInst passing $this to itself.")
        return
      }
      undoLog record this
      // if we were compared against later typeskolems, repack the existential,
      // because skolems are only compatible if they were created at the same level
      val res = if (shouldRepackType) repackExistential(tp) else tp
      constr.inst = TypeVar.trace("setInst", "In " + originLocation + ", " + originName + "=" + res)(res)
    }

    def addLoBound(tp: Type, isNumericBound: Boolean = false) {
      assert(tp != this, tp) // implies there is a cycle somewhere (?)
      //println("addLoBound: "+(safeToString, debugString(tp))) //DEBUG
      undoLog record this
      constr.addLoBound(tp, isNumericBound)
    }

    def addHiBound(tp: Type, isNumericBound: Boolean = false) {
      // assert(tp != this)
      //println("addHiBound: "+(safeToString, debugString(tp))) //DEBUG
      undoLog record this
      constr.addHiBound(tp, isNumericBound)
    }
    // </region>

    // ignore subtyping&equality checks while true -- see findMember
    private[Types] var suspended = false

    /** Called when a TypeVar is involved in a subtyping check.  Result is whether
     *  this TypeVar could plausibly be a [super/sub]type of argument `tp` and if so,
     *  tracks tp as a [lower/upper] bound of this TypeVar.
     *
     *  if (isLowerBound)   this typevar could be a subtype, track tp as a lower bound
     *  if (!isLowerBound)  this typevar could be a supertype, track tp as an upper bound
     *
     *  If isNumericBound is true, the subtype check is performed with weak_<:< instead of <:<.
     */
    def registerBound(tp: Type, isLowerBound: Boolean, isNumericBound: Boolean = false): Boolean = {
      // println("regBound: "+(safeToString, debugString(tp), isLowerBound)) //@MDEBUG
      if (isLowerBound)
        assert(tp != this)

      // side effect: adds the type to upper or lower bounds
      def addBound(tp: Type) {
        if (isLowerBound) addLoBound(tp, isNumericBound)
        else addHiBound(tp, isNumericBound)
      }
      // swaps the arguments if it's an upper bound
      def checkSubtype(tp1: Type, tp2: Type) = {
        val lhs = if (isLowerBound) tp1 else tp2
        val rhs = if (isLowerBound) tp2 else tp1

        if (isNumericBound) lhs weak_<:< rhs
        else lhs <:< rhs
      }

      /** Simple case: type arguments can be ignored, because either this typevar has
       *  no type parameters, or we are comparing to Any/Nothing.
       *
       *  The latter condition is needed because HK unification is limited to constraints of the shape
       *  {{{
       *    TC1[T1,..., TN] <: TC2[T'1,...,T'N]
       *  }}}
       *  which would preclude the following important constraints:
       *  {{{
       *    Nothing <: ?TC[?T]
       *    ?TC[?T] <: Any
       *  }}}
       */
      def unifySimple = (
        (params.isEmpty || tp.typeSymbol == NothingClass || tp.typeSymbol == AnyClass) && {
          addBound(tp)
          true
        }
      )

      /** Full case: involving a check of the form
       *  {{{
       *    TC1[T1,..., TN] <: TC2[T'1,...,T'N]
       *  }}}
       *  Checks subtyping of higher-order type vars, and uses variances as defined in the
       *  type parameter we're trying to infer (the result will be sanity-checked later).
       */
      def unifyFull(tpe: Type) = {
        // The alias/widen variations are often no-ops.
        val tpes = (
          if (isLowerBound) List(tpe, tpe.widen, tpe.dealias, tpe.widen.dealias).distinct
          else List(tpe)
        )
        tpes exists { tp =>
          val lhs = if (isLowerBound) tp.typeArgs else typeArgs
          val rhs = if (isLowerBound) typeArgs else tp.typeArgs

          sameLength(lhs, rhs) && {
            // this is a higher-kinded type var with same arity as tp.
            // side effect: adds the type constructor itself as a bound
            addBound(tp.typeConstructor)
            isSubArgs(lhs, rhs, params, AnyDepth)
          }
        }
      }

      // There's a <: test taking place right now, where tp is a concrete type and this is a typevar
      // attempting to satisfy that test. Either the test will be unsatisfiable, in which case
      // registerBound will return false; or the upper or lower bounds of this type var will be
      // supplemented with the type being tested against.
      //
      // Eventually the types which have accumulated in the upper and lower bounds will be lubbed
      // (resp. glbbed) to instantiate the typevar.
      //
      // The only types which are eligible for unification are those with the same number of
      // typeArgs as this typevar, or Any/Nothing, which are kind-polymorphic. For the upper bound,
      // any parent or base type of `tp` may be tested here (leading to a corresponding relaxation
      // in the upper bound.) The universe of possible glbs, being somewhat more infinite, is not
      // addressed here: all lower bounds are retained and their intersection calculated when the
      // bounds are solved.
      //
      // In a side-effect free universe, checking tp and tp.parents beofre checking tp.baseTypeSeq
      // would be pointless. In this case, each check we perform causes us to lose specificity: in
      // the end the best we'll do is the least specific type we tested against, since the typevar
      // does not see these checks as "probes" but as requirements to fulfill.
      // TODO: can the `suspended` flag be used to poke around without leaving a trace?
      //
      // So the strategy used here is to test first the type, then the direct parents, and finally
      // to fall back on the individual base types. This warrants eventual re-examination.

      // AM: I think we could use the `suspended` flag to avoid side-effecting during unification
      if (suspended)         // constraint accumulation is disabled
        checkSubtype(tp, origin)
      else if (constr.instValid)  // type var is already set
        checkSubtype(tp, constr.inst)
      else isRelatable(tp) && {
        unifySimple || unifyFull(tp) || (
          // only look harder if our gaze is oriented toward Any
          isLowerBound && (
            (tp.parents exists unifyFull) || (
              // @PP: Is it going to be faster to filter out the parents we just checked?
              // That's what's done here but I'm not sure it matters.
              tp.baseTypeSeq.toList.tail filterNot (tp.parents contains _) exists unifyFull
            )
          )
        )
      }
    }

    def registerTypeEquality(tp: Type, typeVarLHS: Boolean): Boolean = {
//      println("regTypeEq: "+(safeToString, debugString(tp), tp.getClass, if (typeVarLHS) "in LHS" else "in RHS", if (suspended) "ZZ" else if (constr.instValid) "IV" else "")) //@MDEBUG
      def checkIsSameType(tp: Type) = (
        if (typeVarLHS) constr.inst =:= tp
        else            tp          =:= constr.inst
      )

      if (suspended) tp =:= origin
      else if (constr.instValid) checkIsSameType(tp)
      else isRelatable(tp) && {
        val newInst = wildcardToTypeVarMap(tp)
        (constr isWithinBounds newInst) && {
          setInst(newInst)
          true
        }
      }
    }

    /**
     * `?A.T =:= tp` is rewritten as the constraint `?A <: {type T = tp}`
     *
     * TODO: make these constraints count (incorporate them into implicit search in `applyImplicitArgs`)
     * (`T` corresponds to @param sym)
     */
    def registerTypeSelection(sym: Symbol, tp: Type): Boolean = {
      registerBound(HasTypeMember(sym.name.toTypeName, tp), false)
    }

    private def isSkolemAboveLevel(tp: Type) = tp.typeSymbol match {
      case ts: TypeSkolem => ts.level > level
      case _              => false
    }
    // side-effects encounteredHigherLevel
    private def containsSkolemAboveLevel(tp: Type) =
      (tp exists isSkolemAboveLevel) && { encounteredHigherLevel = true ; true }

     /** Can this variable be related in a constraint to type `tp`?
      *  This is not the case if `tp` contains type skolems whose
      *  skolemization level is higher than the level of this variable.
      */
    def isRelatable(tp: Type) = (
         shouldRepackType               // short circuit if we already know we've seen higher levels
      || !containsSkolemAboveLevel(tp)  // side-effects tracking boolean
      || enableTypeVarExperimentals     // -Xexperimental: always say we're relatable, track consequences
    )

    override def normalize: Type = (
      if (constr.instValid) constr.inst
      // get here when checking higher-order subtyping of the typevar by itself
      // TODO: check whether this ever happens?
      else if (isHigherKinded) typeFun(params, applyArgs(params map (_.typeConstructor)))
      else super.normalize
    )
    override def typeSymbol = origin.typeSymbol
    override def isStable = origin.isStable
    override def isVolatile = origin.isVolatile

    private def tparamsOfSym(sym: Symbol) = sym.info match {
      case PolyType(tparams, _) if tparams.nonEmpty =>
        tparams map (_.defString) mkString("[", ",", "]")
      case _ => ""
    }
    def originName = origin.typeSymbolDirect.decodedName
    def originLocation = {
      val sym  = origin.typeSymbolDirect
      val encl = sym.owner.logicallyEnclosingMember

      // This should display somewhere between one and three
      // things which enclose the origin: at most, a class, a
      // a method, and a term.  At least, a class.
      List(
        Some(encl.enclClass),
        if (encl.isMethod) Some(encl) else None,
        if (sym.owner.isTerm && (sym.owner != encl)) Some(sym.owner) else None
      ).flatten map (s => s.decodedName + tparamsOfSym(s)) mkString "#"
    }
    private def levelString = if (settings.explaintypes.value) level else ""
    protected def typeVarString = originName
    override def safeToString = (
      if ((constr eq null) || (constr.inst eq null)) "TVar<" + originName + "=null>"
      else if (constr.inst ne NoType) "=?" + constr.inst
      else (if(untouchable) "!?" else "?") + levelString + originName
    )
    override def kind = "TypeVar"

    def cloneInternal = {
      // cloning a suspended type variable when it's suspended will cause the clone
      // to never be resumed with the current implementation
      assert(!suspended, this)
      TypeVar.trace("clone", originLocation)(
        TypeVar(origin, constr.cloneInternal, typeArgs, params) // @M TODO: clone args/params?
      )
    }
  }

  /** A type carrying some annotations. Created by the typechecker
   *  when eliminating ''Annotated'' trees (see typedAnnotated).
   *
   *  @param annotations the list of annotations on the type
   *  @param underlying the type without the annotation
   *  @param selfsym a "self" symbol with type `underlying`;
   *    only available if -Yself-in-annots is turned on. Can be `NoSymbol`
   *    if it is not used.
   */
  case class AnnotatedType(override val annotations: List[AnnotationInfo],
                           override val underlying: Type,
                           override val selfsym: Symbol)
  extends RewrappingTypeProxy with AnnotatedTypeApi {

    assert(!annotations.isEmpty, "" + underlying)

    override protected def rewrap(tp: Type) = copy(underlying = tp)

    override def isTrivial: Boolean = underlying.isTrivial && annotations.forall(_.isTrivial)

    override def safeToString = annotations.mkString(underlying + " @", " @", "")

    override def filterAnnotations(p: AnnotationInfo => Boolean): Type = {
      val (yes, no) = annotations partition p
      if (yes.isEmpty) underlying
      else if (no.isEmpty) this
      else copy(annotations = yes)
    }
    override def setAnnotations(annots: List[AnnotationInfo]): Type =
      if (annots.isEmpty) underlying
      else copy(annotations = annots)

    /** Add a number of annotations to this type */
    override def withAnnotations(annots: List[AnnotationInfo]): Type =
      if (annots.isEmpty) this
      else copy(annots ::: this.annotations)

    /** Remove any annotations from this type.
     *  TODO - is it allowed to nest AnnotatedTypes? If not then let's enforce
     *  that at creation.  At the moment if they do ever turn up nested this
     *  recursively calls withoutAnnotations.
     */
    override def withoutAnnotations = underlying.withoutAnnotations

    /** Set the self symbol */
    override def withSelfsym(sym: Symbol) = copy(selfsym = sym)

    /** Drop the annotations on the bounds, unless the low and high
     *  bounds are exactly tp.
     */
    override def bounds: TypeBounds = underlying.bounds match {
      case TypeBounds(_: this.type, _: this.type) => TypeBounds(this, this)
      case oftp                                   => oftp
    }

    // ** Replace formal type parameter symbols with actual type arguments. * /
    override def instantiateTypeParams(formals: List[Symbol], actuals: List[Type]) = {
      val annotations1 = annotations.map(info => AnnotationInfo(info.atp.instantiateTypeParams(
          formals, actuals), info.args, info.assocs).setPos(info.pos))
      val underlying1 = underlying.instantiateTypeParams(formals, actuals)
      if ((annotations1 eq annotations) && (underlying1 eq underlying)) this
      else AnnotatedType(annotations1, underlying1, selfsym)
    }

    /** Return the base type sequence of tp, dropping the annotations, unless the base type sequence of tp
      * is precisely tp itself. */
    override def baseTypeSeq: BaseTypeSeq = {
       val oftp = underlying.baseTypeSeq
       if ((oftp.length == 1) && (oftp(0) eq underlying))
         baseTypeSingletonSeq(this)
       else
         oftp
     }

    override def kind = "AnnotatedType"
  }

  /** Creator for AnnotatedTypes.  It returns the underlying type if annotations.isEmpty
   *  rather than walking into the assertion.
   */
  def annotatedType(annots: List[AnnotationInfo], underlying: Type, selfsym: Symbol = NoSymbol): Type =
    if (annots.isEmpty) underlying
    else AnnotatedType(annots, underlying, selfsym)

  object AnnotatedType extends AnnotatedTypeExtractor

  /** A class representing types with a name. When an application uses
   *  named arguments, the named argument types for calling isApplicable
   *  are represented as NamedType.
   */
  case class NamedType(name: Name, tp: Type) extends Type {
    override def safeToString: String = name.toString +": "+ tp
  }

  /** A temporary type representing the erasure of a user-defined value type.
   *  Created during phase erasure, eliminated again in posterasure.
   *
   *  @param   original  The underlying type before erasure
   */
  abstract case class ErasedValueType(original: TypeRef) extends UniqueType {
    override def safeToString = "ErasedValueType("+original+")"
  }

  final class UniqueErasedValueType(original: TypeRef) extends ErasedValueType(original)

  object ErasedValueType {
    def apply(original: TypeRef): Type = {
      assert(original.sym ne NoSymbol, "ErasedValueType over NoSymbol")
      unique(new UniqueErasedValueType(original))
    }
  }

  /** A class representing an as-yet unevaluated type.
   */
  abstract class LazyType extends Type {
    override def isComplete: Boolean = false
    override def complete(sym: Symbol)
    override def safeToString = "<?>"
    override def kind = "LazyType"
  }

  /** A marker trait representing an as-yet unevaluated type
   *  which doesn't assign flags to the underlying symbol.
   */
  trait FlagAgnosticCompleter extends LazyType

  /** A marker trait representing an as-yet unevaluated type
   *  which assigns flags to the underlying symbol.
   */
  trait FlagAssigningCompleter extends LazyType

  abstract class LazyPolyType(override val typeParams: List[Symbol]) extends LazyType {
    override def safeToString =
      (if (typeParams.isEmpty) "" else typeParamsString(this)) + super.safeToString
  }

  // def mkLazyType(tparams: Symbol*)(f: Symbol => Unit): LazyType = (
  //   if (tparams.isEmpty) new LazyType { override def complete(sym: Symbol) = f(sym) }
  //   else new LazyPolyType(tparams.toList) { override def complete(sym: Symbol) = f(sym) }
  // )

// Creators ---------------------------------------------------------------

  /** Rebind symbol `sym` to an overriding member in type `pre`. */
  private def rebind(pre: Type, sym: Symbol): Symbol = {
    if (!sym.isOverridableMember || sym.owner == pre.typeSymbol) sym
    else pre.nonPrivateMember(sym.name).suchThat(sym => sym.isType || sym.isStable) orElse sym
  }

  /** Convert a `super` prefix to a this-type if `sym` is abstract or final. */
  private def removeSuper(tp: Type, sym: Symbol): Type = tp match {
    case SuperType(thistp, _) =>
      if (sym.isEffectivelyFinal || sym.isDeferred) thistp
      else tp
    case _ =>
      tp
  }

  /** The canonical creator for single-types */
  def singleType(pre: Type, sym: Symbol): Type = {
    if (phase.erasedTypes)
      sym.tpe.resultType
    else if (sym.isRootPackage)
      ThisType(sym.moduleClass)
    else {
      var sym1 = rebind(pre, sym)
      val pre1 = removeSuper(pre, sym1)
      if (pre1 ne pre) sym1 = rebind(pre1, sym1)
      SingleType(pre1, sym1)
    }
  }

  /** the canonical creator for a refined type with a given scope */
  def refinedType(parents: List[Type], owner: Symbol, decls: Scope, pos: Position): Type = {
    if (phase.erasedTypes)
      if (parents.isEmpty) ObjectClass.tpe else parents.head
    else {
      val clazz = owner.newRefinementClass(pos) // TODO: why were we passing in NoPosition instead of pos?
      val result = RefinedType(parents, decls, clazz)
      clazz.setInfo(result)
      result
    }
  }

  /** The canonical creator for a refined type with an initially empty scope.
   *
   *  @param parents ...
   *  @param owner   ...
   *  @return        ...
   */
  def refinedType(parents: List[Type], owner: Symbol): Type =
    refinedType(parents, owner, newScope, owner.pos)

  def copyRefinedType(original: RefinedType, parents: List[Type], decls: Scope) =
    if ((parents eq original.parents) && (decls eq original.decls)) original
    else {
      val owner = if (original.typeSymbol == NoSymbol) NoSymbol else original.typeSymbol.owner
      val result = refinedType(parents, owner)
      val syms1 = decls.toList
      for (sym <- syms1)
        result.decls.enter(sym.cloneSymbol(result.typeSymbol))
      val syms2 = result.decls.toList
      val resultThis = result.typeSymbol.thisType
      for (sym <- syms2)
        sym modifyInfo (_ substThisAndSym(original.typeSymbol, resultThis, syms1, syms2))

      result
    }

  /** The canonical creator for typerefs
   *  todo: see how we can clean this up a bit
   */
  def typeRef(pre: Type, sym: Symbol, args: List[Type]): Type = {
    // type alias selections are rebound in TypeMap ("coevolved",
    // actually -- see #3731) e.g., when type parameters that are
    // referenced by the alias are instantiated in the prefix. See
    // pos/depmet_rebind_typealias.

    val sym1 = if (sym.isAbstractType) rebind(pre, sym) else sym
    // don't expand cyclical type alias
    // we require that object is initialized, thus info.typeParams instead of typeParams.
    if (sym1.isAliasType && sameLength(sym1.info.typeParams, args) && !sym1.lockOK)
      throw new RecoverableCyclicReference(sym1)

    val pre1 = pre match {
      case x: SuperType if sym1.isEffectivelyFinal || sym1.isDeferred =>
        x.thistpe
      case _ => pre
    }
    if (pre eq pre1)                                TypeRef(pre, sym1, args)
    else if (sym1.isAbstractType && !sym1.isClass)  typeRef(pre1, rebind(pre1, sym1), args)
    else                                            typeRef(pre1, sym1, args)
  }

  // Optimization to avoid creating unnecessary new typerefs.
  def copyTypeRef(tp: Type, pre: Type, sym: Symbol, args: List[Type]): Type = tp match {
    case TypeRef(pre0, sym0, _) if pre == pre0 && sym0.name == sym.name =>
      if (sym.isAliasType && sameLength(sym.info.typeParams, args) && !sym.lockOK)
        throw new RecoverableCyclicReference(sym)

      TypeRef(pre, sym, args)
    case _ =>
      typeRef(pre, sym, args)
  }

  /** The canonical creator for implicit method types */
  def JavaMethodType(params: List[Symbol], resultType: Type): JavaMethodType =
    new JavaMethodType(params, resultType) // don't unique this!

  /** Create a new MethodType of the same class as tp, i.e. keep JavaMethodType */
  def copyMethodType(tp: Type, params: List[Symbol], restpe: Type): Type = tp match {
    case _: JavaMethodType => JavaMethodType(params, restpe)
    case _                 => MethodType(params, restpe)
  }

  /** A creator for intersection type where intersections of a single type are
   *  replaced by the type itself, and repeated parent classes are merged.
   *
   *  !!! Repeated parent classes are not merged - is this a bug in the
   *  comment or in the code?
   */
  def intersectionType(tps: List[Type], owner: Symbol): Type = tps match {
    case tp :: Nil => tp
    case _         => refinedType(tps, owner)
  }
  /** A creator for intersection type where intersections of a single type are
   *  replaced by the type itself.
   */
  def intersectionType(tps: List[Type]): Type = tps match {
    case tp :: Nil  => tp
    case _          => refinedType(tps, commonOwner(tps))
  }

/**** This implementation to merge parents was checked in in commented-out
      form and has languished unaltered for five years.  I think we should
      use it or lose it.

      def merge(tps: List[Type]): List[Type] = tps match {
        case tp :: tps1 =>
          val tps1a = tps1 filter (_.typeSymbol.==(tp.typeSymbol))
          val tps1b = tps1 filter (_.typeSymbol.!=(tp.typeSymbol))
          mergePrefixAndArgs(tps1a, -1) match {
            case Some(tp1) => tp1 :: merge(tps1b)
            case None => throw new MalformedType(
              "malformed type: "+refinedType(tps, owner)+" has repeated parent class "+
              tp.typeSymbol+" with incompatible prefixes or type arguments")
          }
        case _ => tps
      }
      refinedType(merge(tps), owner)
*/

  /** A creator for type applications */
  def appliedType(tycon: Type, args: List[Type]): Type = {
    if (args.isEmpty)
      return tycon //@M! `if (args.isEmpty) tycon' is crucial (otherwise we create new types in phases after typer and then they don't get adapted (??))

    /** Disabled - causes cycles in tcpoly tests. */
    if (false && isDefinitionsInitialized) {
      assert(isUseableAsTypeArgs(args), {
        val tapp_s = s"""$tycon[${args mkString ", "}]"""
        val arg_s  = args filterNot isUseableAsTypeArg map (t => t + "/" + t.getClass) mkString ", "
        s"$tapp_s includes illegal type argument $arg_s"
      })
    }

    tycon match {
      case TypeRef(pre, sym @ (NothingClass|AnyClass), _) => copyTypeRef(tycon, pre, sym, Nil)   //@M drop type args to Any/Nothing
      case TypeRef(pre, sym, _)                           => copyTypeRef(tycon, pre, sym, args)
      case PolyType(tparams, restpe)                      => restpe.instantiateTypeParams(tparams, args)
      case ExistentialType(tparams, restpe)               => newExistentialType(tparams, appliedType(restpe, args))
      case st: SingletonType                              => appliedType(st.widen, args) // @M TODO: what to do? see bug1
      case RefinedType(parents, decls)                    => RefinedType(parents map (appliedType(_, args)), decls) // MO to AM: please check
      case TypeBounds(lo, hi)                             => TypeBounds(appliedType(lo, args), appliedType(hi, args))
      case tv@TypeVar(_, _)                               => tv.applyArgs(args)
      case AnnotatedType(annots, underlying, self)        => AnnotatedType(annots, appliedType(underlying, args), self)
      case ErrorType                                      => tycon
      case WildcardType                                   => tycon // needed for neg/t0226
      case _                                              => abort(debugString(tycon))
    }
  }

  /** Very convenient. */
  def appliedType(tyconSym: Symbol, args: Type*): Type =
    appliedType(tyconSym.typeConstructor, args.toList)

  /** A creator for existential types where the type arguments,
   *  rather than being applied directly, are interpreted as the
   *  upper bounds of unknown types.  For instance if the type argument
   *  list given is List(AnyRefClass), the resulting type would be
   *  e.g. Set[_ <: AnyRef] rather than Set[AnyRef] .
   */
  def appliedTypeAsUpperBounds(tycon: Type, args: List[Type]): Type = {
    tycon match {
      case TypeRef(pre, sym, _) if sameLength(sym.typeParams, args) =>
        val eparams  = typeParamsToExistentials(sym)
        val bounds   = args map (TypeBounds upper _)
        foreach2(eparams, bounds)(_ setInfo _)

        newExistentialType(eparams, typeRef(pre, sym, eparams map (_.tpe)))
      case _ =>
        appliedType(tycon, args)
    }
  }

  /** A creator and extractor for type parameterizations that strips empty type parameter lists.
   *  Use this factory method to indicate the type has kind * (it's a polymorphic value)
   *  until we start tracking explicit kinds equivalent to typeFun (except that the latter requires tparams nonEmpty).
   *
   *  PP to AM: I've co-opted this for where I know tparams may well be empty, and
   *  expecting to get back `tpe` in such cases.  Re being "forgiving" below,
   *  can we instead say this is the canonical creator for polyTypes which
   *  may or may not be poly? (It filched the standard "canonical creator" name.)
   */
  object GenPolyType {
    def apply(tparams: List[Symbol], tpe: Type): Type = {
      tpe match {
        case MethodType(_, _) =>
          assert(tparams forall (_.isInvariant), "Trying to create a method with variant type parameters: " + ((tparams, tpe)))
        case _                =>
      }
      if (tparams.nonEmpty) typeFun(tparams, tpe)
      else tpe // it's okay to be forgiving here
    }
    def unapply(tpe: Type): Option[(List[Symbol], Type)] = tpe match {
      case PolyType(tparams, restpe) => Some((tparams, restpe))
      case _                         => Some((Nil, tpe))
    }
  }
  def genPolyType(params: List[Symbol], tpe: Type): Type = GenPolyType(params, tpe)

  @deprecated("use genPolyType(...) instead", "2.10.0")
  def polyType(params: List[Symbol], tpe: Type): Type = GenPolyType(params, tpe)

  /** A creator for anonymous type functions, where the symbol for the type function still needs to be created.
   *
   * TODO:
   * type params of anonymous type functions, which currently can only arise from normalising type aliases, are owned by the type alias of which they are the eta-expansion
   * higher-order subtyping expects eta-expansion of type constructors that arise from a class; here, the type params are owned by that class, but is that the right thing to do?
   */
  def typeFunAnon(tps: List[Symbol], body: Type): Type = typeFun(tps, body)

  /** A creator for a type functions, assuming the type parameters tps already have the right owner. */
  def typeFun(tps: List[Symbol], body: Type): Type = PolyType(tps, body)

  /** A creator for existential types. This generates:
   *
   *  tpe1 where { tparams }
   *
   *  where `tpe1` is the result of extrapolating `tpe` with respect to `tparams`.
   *  Extrapolating means that type variables in `tparams` occurring
   *  in covariant positions are replaced by upper bounds, (minus any
   *  SingletonClass markers), type variables in `tparams` occurring in
   *  contravariant positions are replaced by upper bounds, provided the
   *  resulting type is legal with regard to stability, and does not contain any type
   *  variable in `tparams`.
   *
   *  The abstraction drops all type parameters that are not directly or
   *  indirectly referenced by type `tpe1`. If there are no remaining type
   *  parameters, simply returns result type `tpe`.
   */
  def existentialAbstraction(tparams: List[Symbol], tpe0: Type): Type =
    if (tparams.isEmpty) tpe0
    else {
      val tpe      = deAlias(tpe0)
      val tpe1     = new ExistentialExtrapolation(tparams) extrapolate tpe
      var tparams0 = tparams
      var tparams1 = tparams0 filter tpe1.contains

      while (tparams1 != tparams0) {
        tparams0 = tparams1
        tparams1 = tparams filter { p =>
          tparams1 exists { p1 => p1 == p || (p1.info contains p) }
        }
      }
      newExistentialType(tparams1, tpe1)
    }

  /** Remove any occurrences of type aliases from this type */
  object deAlias extends TypeMap {
    def apply(tp: Type): Type = mapOver {
      tp match {
        case TypeRef(pre, sym, args) if sym.isAliasType => tp.normalize
        case _ => tp
      }
    }
  }

  /** Remove any occurrence of type <singleton> from this type and its parents */
  object dropSingletonType extends TypeMap {
    def apply(tp: Type): Type = {
      tp match {
        case TypeRef(_, SingletonClass, _) =>
          AnyClass.tpe
        case tp1 @ RefinedType(parents, decls) =>
          parents filter (_.typeSymbol != SingletonClass) match {
            case Nil                       => AnyClass.tpe
            case p :: Nil if decls.isEmpty => mapOver(p)
            case ps                        => mapOver(copyRefinedType(tp1, ps, decls))
          }
        case tp1 =>
          mapOver(tp1)
      }
    }
  }

  /** Substitutes the empty scope for any non-empty decls in the type. */
  object dropAllRefinements extends TypeMap {
    def apply(tp: Type): Type = tp match {
      case rt @ RefinedType(parents, decls) if !decls.isEmpty =>
        mapOver(copyRefinedType(rt, parents, EmptyScope))
      case ClassInfoType(parents, decls, clazz) if !decls.isEmpty =>
        mapOver(ClassInfoType(parents, EmptyScope, clazz))
      case _ =>
        mapOver(tp)
    }
  }

  /** Type with all top-level occurrences of abstract types replaced by their bounds */
  def abstractTypesToBounds(tp: Type): Type = tp match { // @M don't normalize here (compiler loops on pos/bug1090.scala )
    case TypeRef(_, sym, _) if sym.isAbstractType =>
      abstractTypesToBounds(tp.bounds.hi)
    case TypeRef(_, sym, _) if sym.isAliasType =>
      abstractTypesToBounds(tp.normalize)
    case rtp @ RefinedType(parents, decls) =>
      copyRefinedType(rtp, parents mapConserve abstractTypesToBounds, decls)
    case AnnotatedType(_, underlying, _) =>
      abstractTypesToBounds(underlying)
    case _ =>
      tp
  }

  // Set to true for A* => Seq[A]
  //   (And it will only rewrite A* in method result types.)
  //   This is the pre-existing behavior.
  // Or false for Seq[A] => Seq[A]
  //   (It will rewrite A* everywhere but method parameters.)
  //   This is the specified behavior.
  protected def etaExpandKeepsStar = false

  /** Turn any T* types into Seq[T] except when
   *  in method parameter position.
   */
  object dropIllegalStarTypes extends TypeMap {
    def apply(tp: Type): Type = tp match {
      case MethodType(params, restpe) =>
        // Not mapping over params
        val restpe1 = apply(restpe)
        if (restpe eq restpe1) tp
        else MethodType(params, restpe1)
      case TypeRef(_, RepeatedParamClass, arg :: Nil) =>
        seqType(arg)
      case _ =>
        if (etaExpandKeepsStar) tp else mapOver(tp)
    }
  }

// Hash consing --------------------------------------------------------------

  private val initialUniquesCapacity = 4096
  private var uniques: util.HashSet[Type] = _
  private var uniqueRunId = NoRunId

  protected def unique[T <: Type](tp: T): T = {
    if (Statistics.canEnable) Statistics.incCounter(rawTypeCount)
    if (uniqueRunId != currentRunId) {
      uniques = util.HashSet[Type]("uniques", initialUniquesCapacity)
      perRunCaches.recordCache(uniques)
      uniqueRunId = currentRunId
    }
    (uniques findEntryOrUpdate tp).asInstanceOf[T]
  }

// Helper Classes ---------------------------------------------------------

  /** @PP: Unable to see why these apparently constant types should need vals
   *  in every TypeConstraint, I lifted them out.
   */
  private lazy val numericLoBound = IntClass.tpe
  private lazy val numericHiBound = intersectionType(List(ByteClass.tpe, CharClass.tpe), ScalaPackageClass)

  /** A class expressing upper and lower bounds constraints of type variables,
   * as well as their instantiations.
   */
  class TypeConstraint(lo0: List[Type], hi0: List[Type], numlo0: Type, numhi0: Type, avoidWidening0: Boolean = false) {
    def this(lo0: List[Type], hi0: List[Type]) = this(lo0, hi0, NoType, NoType)
    def this(bounds: TypeBounds) = this(List(bounds.lo), List(bounds.hi))
    def this() = this(List(), List())

    /*  Syncnote: Type constraints are assumed to be used from only one
     *  thread. They are not exposed in api.Types and are used only locally
     *  in operations that are exposed from types. Hence, no syncing of any
     *  variables should be ncessesary.
     */

    /** Guard these lists against AnyClass and NothingClass appearing,
     *  else loBounds.isEmpty will have different results for an empty
     *  constraint and one with Nothing as a lower bound.  [Actually
     *  guarding addLoBound/addHiBound somehow broke raw types so it
     *  only guards against being created with them.]
     */
    private var lobounds = lo0 filterNot typeIsNothing
    private var hibounds = hi0 filterNot typeIsAny
    private var numlo = numlo0
    private var numhi = numhi0
    private var avoidWidening = avoidWidening0

    def loBounds: List[Type] = if (numlo == NoType) lobounds else numlo :: lobounds
    def hiBounds: List[Type] = if (numhi == NoType) hibounds else numhi :: hibounds
    def avoidWiden: Boolean = avoidWidening

    def addLoBound(tp: Type, isNumericBound: Boolean = false) {
      if (!lobounds.contains(tp)) {
        if (isNumericBound && isNumericValueType(tp)) {
          if (numlo == NoType || isNumericSubType(numlo, tp))
            numlo = tp
          else if (!isNumericSubType(tp, numlo))
            numlo = numericLoBound
        }
        else lobounds ::= tp
      }
    }

    def checkWidening(tp: Type) {
      if(tp.isStable) avoidWidening = true
      else tp match {
        case HasTypeMember(_, _) => avoidWidening = true
        case _ =>
      }
    }

    def addHiBound(tp: Type, isNumericBound: Boolean = false) {
      if (!hibounds.contains(tp)) {
        checkWidening(tp)
        if (isNumericBound && isNumericValueType(tp)) {
          if (numhi == NoType || isNumericSubType(tp, numhi))
            numhi = tp
          else if (!isNumericSubType(numhi, tp))
            numhi = numericHiBound
        }
        else hibounds ::= tp
      }
    }

    def isWithinBounds(tp: Type): Boolean =
      lobounds.forall(_ <:< tp) &&
      hibounds.forall(tp <:< _) &&
      (numlo == NoType || (numlo weak_<:< tp)) &&
      (numhi == NoType || (tp weak_<:< numhi))

    var inst: Type = NoType // @M reduce visibility?

    def instValid = (inst ne null) && (inst ne NoType)

    def cloneInternal = {
      val tc = new TypeConstraint(lobounds, hibounds, numlo, numhi, avoidWidening)
      tc.inst = inst
      tc
    }

    override def toString = {
      val boundsStr = {
        val lo    = loBounds filterNot typeIsNothing
        val hi    = hiBounds filterNot typeIsAny
        val lostr = if (lo.isEmpty) Nil else List(lo.mkString(" >: (", ", ", ")"))
        val histr = if (hi.isEmpty) Nil else List(hi.mkString(" <: (", ", ", ")"))

        lostr ++ histr mkString ("[", " | ", "]")
      }
      if (inst eq NoType) boundsStr
      else boundsStr + " _= " + inst.safeToString
    }
  }

  class TypeUnwrapper(poly: Boolean, existential: Boolean, annotated: Boolean, nullary: Boolean) extends (Type => Type) {
    def apply(tp: Type): Type = tp match {
      case AnnotatedType(_, underlying, _) if annotated   => apply(underlying)
      case ExistentialType(_, underlying) if existential  => apply(underlying)
      case PolyType(_, underlying) if poly                => apply(underlying)
      case NullaryMethodType(underlying) if nullary       => apply(underlying)
      case tp                                             => tp
    }
  }
  class ClassUnwrapper(existential: Boolean) extends TypeUnwrapper(poly = true, existential, annotated = true, nullary = false) {
    override def apply(tp: Type) = super.apply(tp.normalize)
  }

  object        unwrapToClass extends ClassUnwrapper(existential = true) { }
  object  unwrapToStableClass extends ClassUnwrapper(existential = false) { }
  object   unwrapWrapperTypes extends  TypeUnwrapper(true, true, true, true) { }

  trait AnnotationFilter extends TypeMap {
    def keepAnnotation(annot: AnnotationInfo): Boolean

    override def mapOver(annot: AnnotationInfo) =
      if (keepAnnotation(annot)) super.mapOver(annot)
      else UnmappableAnnotation
  }

  trait KeepOnlyTypeConstraints extends AnnotationFilter {
    // filter keeps only type constraint annotations
    def keepAnnotation(annot: AnnotationInfo) = annot matches TypeConstraintClass
  }

  trait VariantTypeMap extends TypeMap {
    private[this] var _variance = 1

    override def variance = _variance
    def variance_=(x: Int) = _variance = x

    override protected def noChangeToSymbols(origSyms: List[Symbol]) =
      //OPT inline from forall to save on #closures
      origSyms match {
        case sym :: rest =>
          val v = variance
          if (sym.isAliasType) variance = 0
          val result = this(sym.info)
          variance = v
          (result eq sym.info) && noChangeToSymbols(rest)
        case _ =>
          true
      }

    override protected def mapOverArgs(args: List[Type], tparams: List[Symbol]): List[Type] =
      map2Conserve(args, tparams) { (arg, tparam) =>
        val v = variance
        if (tparam.isContravariant) variance = -variance
        else if (!tparam.isCovariant) variance = 0
        val arg1 = this(arg)
        variance = v
        arg1
      }

    /** Map this function over given type */
    override def mapOver(tp: Type): Type = tp match {
      case MethodType(params, result) =>
        variance = -variance
        val params1 = mapOver(params)
        variance = -variance
        val result1 = this(result)
        if ((params1 eq params) && (result1 eq result)) tp
        else copyMethodType(tp, params1, result1.substSym(params, params1))
      case PolyType(tparams, result) =>
        variance = -variance
        val tparams1 = mapOver(tparams)
        variance = -variance
        var result1 = this(result)
        if ((tparams1 eq tparams) && (result1 eq result)) tp
        else PolyType(tparams1, result1.substSym(tparams, tparams1))
      case TypeBounds(lo, hi) =>
        variance = -variance
        val lo1 = this(lo)
        variance = -variance
        val hi1 = this(hi)
        if ((lo1 eq lo) && (hi1 eq hi)) tp
        else TypeBounds(lo1, hi1)
      case tr @ TypeRef(pre, sym, args) =>
        val pre1 = this(pre)
        val args1 =
          if (args.isEmpty)
            args
          else if (variance == 0) // fast & safe path: don't need to look at typeparams
            args mapConserve this
          else {
            val tparams = sym.typeParams
            if (tparams.isEmpty) args
            else mapOverArgs(args, tparams)
          }
        if ((pre1 eq pre) && (args1 eq args)) tp
        else copyTypeRef(tp, pre1, tr.coevolveSym(pre1), args1)
      case _ =>
        super.mapOver(tp)
    }
  }

  // todo. move these into scala.reflect.api

  /** A prototype for mapping a function over all possible types
   */
  abstract class TypeMap extends (Type => Type) {
    def apply(tp: Type): Type

    /** Mix in VariantTypeMap if you want variances to be significant.
     */
    def variance = 0

    /** Map this function over given type */
    def mapOver(tp: Type): Type = tp match {
      case tr @ TypeRef(pre, sym, args) =>
        val pre1 = this(pre)
        val args1 = args mapConserve this
        if ((pre1 eq pre) && (args1 eq args)) tp
        else copyTypeRef(tp, pre1, tr.coevolveSym(pre1), args1)
      case ThisType(_) => tp
      case SingleType(pre, sym) =>
        if (sym.isPackageClass) tp // short path
        else {
          val pre1 = this(pre)
          if (pre1 eq pre) tp
          else singleType(pre1, sym)
        }
      case MethodType(params, result) =>
        val params1 = mapOver(params)
        val result1 = this(result)
        if ((params1 eq params) && (result1 eq result)) tp
        else copyMethodType(tp, params1, result1.substSym(params, params1))
      case PolyType(tparams, result) =>
        val tparams1 = mapOver(tparams)
        var result1 = this(result)
        if ((tparams1 eq tparams) && (result1 eq result)) tp
        else PolyType(tparams1, result1.substSym(tparams, tparams1))
      case NullaryMethodType(result) =>
        val result1 = this(result)
        if (result1 eq result) tp
        else NullaryMethodType(result1)
      case ConstantType(_) => tp
      case SuperType(thistp, supertp) =>
        val thistp1 = this(thistp)
        val supertp1 = this(supertp)
        if ((thistp1 eq thistp) && (supertp1 eq supertp)) tp
        else SuperType(thistp1, supertp1)
      case TypeBounds(lo, hi) =>
        val lo1 = this(lo)
        val hi1 = this(hi)
        if ((lo1 eq lo) && (hi1 eq hi)) tp
        else TypeBounds(lo1, hi1)
      case BoundedWildcardType(bounds) =>
        val bounds1 = this(bounds)
        if (bounds1 eq bounds) tp
        else BoundedWildcardType(bounds1.asInstanceOf[TypeBounds])
      case rtp @ RefinedType(parents, decls) =>
        val parents1 = parents mapConserve this
        val decls1 = mapOver(decls)
        //if ((parents1 eq parents) && (decls1 eq decls)) tp
        //else refinementOfClass(tp.typeSymbol, parents1, decls1)
        copyRefinedType(rtp, parents1, decls1)
      case ExistentialType(tparams, result) =>
        val tparams1 = mapOver(tparams)
        var result1 = this(result)
        if ((tparams1 eq tparams) && (result1 eq result)) tp
        else newExistentialType(tparams1, result1.substSym(tparams, tparams1))
      case OverloadedType(pre, alts) =>
        val pre1 = if (pre.isInstanceOf[ClassInfoType]) pre else this(pre)
        if (pre1 eq pre) tp
        else OverloadedType(pre1, alts)
      case AntiPolyType(pre, args) =>
        val pre1 = this(pre)
        val args1 = args mapConserve (this)
        if ((pre1 eq pre) && (args1 eq args)) tp
        else AntiPolyType(pre1, args1)
      case tv@TypeVar(_, constr) =>
        if (constr.instValid) this(constr.inst)
        else tv.applyArgs(mapOverArgs(tv.typeArgs, tv.params))  //@M !args.isEmpty implies !typeParams.isEmpty
      case NotNullType(tp) =>
        val tp1 = this(tp)
        if (tp1 eq tp) tp
        else NotNullType(tp1)
      case AnnotatedType(annots, atp, selfsym) =>
        val annots1 = mapOverAnnotations(annots)
        val atp1 = this(atp)
        if ((annots1 eq annots) && (atp1 eq atp)) tp
        else if (annots1.isEmpty) atp1
        else AnnotatedType(annots1, atp1, selfsym)
/*
      case ErrorType => tp
      case WildcardType => tp
      case NoType => tp
      case NoPrefix => tp
      case ErasedSingleType(sym) => tp
*/
      case _ =>
        tp
        // throw new Error("mapOver inapplicable for " + tp);
    }

    protected def mapOverArgs(args: List[Type], tparams: List[Symbol]): List[Type] =
      args mapConserve this

    /** Called by mapOver to determine whether the original symbols can
     *  be returned, or whether they must be cloned.  Overridden in VariantTypeMap.
     */
    protected def noChangeToSymbols(origSyms: List[Symbol]) =
      origSyms forall (sym => sym.info eq this(sym.info))

    /** Map this function over given scope */
    def mapOver(scope: Scope): Scope = {
      val elems = scope.toList
      val elems1 = mapOver(elems)
      if (elems1 eq elems) scope
      else newScopeWith(elems1: _*)
    }

    /** Map this function over given list of symbols */
    def mapOver(origSyms: List[Symbol]): List[Symbol] = {
      // fast path in case nothing changes due to map
      if (noChangeToSymbols(origSyms)) origSyms
      // map is not the identity --> do cloning properly
      else cloneSymbolsAndModify(origSyms, TypeMap.this)
    }

    def mapOver(annot: AnnotationInfo): AnnotationInfo = {
      val AnnotationInfo(atp, args, assocs) = annot
      val atp1  = mapOver(atp)
      val args1 = mapOverAnnotArgs(args)
      // there is no need to rewrite assocs, as they are constants

      if ((args eq args1) && (atp eq atp1)) annot
      else if (args1.isEmpty && args.nonEmpty) UnmappableAnnotation  // some annotation arg was unmappable
      else AnnotationInfo(atp1, args1, assocs) setPos annot.pos
    }

    def mapOverAnnotations(annots: List[AnnotationInfo]): List[AnnotationInfo] = {
      val annots1 = annots mapConserve mapOver
      if (annots1 eq annots) annots
      else annots1 filterNot (_ eq UnmappableAnnotation)
    }

    /** Map over a set of annotation arguments.  If any
     *  of the arguments cannot be mapped, then return Nil.  */
    def mapOverAnnotArgs(args: List[Tree]): List[Tree] = {
      val args1 = args mapConserve mapOver
      if (args1 contains UnmappableTree) Nil
      else args1
    }

    def mapOver(tree: Tree): Tree =
      mapOver(tree, () => return UnmappableTree)

    /** Map a tree that is part of an annotation argument.
     *  If the tree cannot be mapped, then invoke giveup().
     *  The default is to transform the tree with
     *  TypeMapTransformer.
     */
    def mapOver(tree: Tree, giveup: ()=>Nothing): Tree =
      (new TypeMapTransformer).transform(tree)

    /** This transformer leaves the tree alone except to remap
     *  its types. */
    class TypeMapTransformer extends Transformer {
      override def transform(tree: Tree) = {
        val tree1 = super.transform(tree)
        val tpe1 = TypeMap.this(tree1.tpe)
        if ((tree eq tree1) && (tree.tpe eq tpe1))
          tree
        else
          tree1.shallowDuplicate.setType(tpe1)
      }
    }
  }

  abstract class TypeTraverser extends TypeMap {
    def traverse(tp: Type): Unit
    def apply(tp: Type): Type = { traverse(tp); tp }
  }

  abstract class TypeTraverserWithResult[T] extends TypeTraverser {
    def result: T
    def clear(): Unit
  }

  abstract class TypeCollector[T](initial: T) extends TypeTraverser {
    var result: T = _
    def collect(tp: Type) = {
      result = initial
      traverse(tp)
      result
    }
  }

  /** A collector that tests for existential types appearing at given variance in a type
   *  @PP: Commenting out due to not being used anywhere.
   */
  // class ContainsVariantExistentialCollector(v: Int) extends TypeCollector(false) with VariantTypeMap {
  //   variance = v
  //
  //   def traverse(tp: Type) = tp match {
  //     case ExistentialType(_, _) if (variance == v) => result = true
  //     case _ => mapOver(tp)
  //   }
  // }
  //
  // val containsCovariantExistentialCollector = new ContainsVariantExistentialCollector(1)
  // val containsContravariantExistentialCollector = new ContainsVariantExistentialCollector(-1)

  def typeParamsToExistentials(clazz: Symbol, tparams: List[Symbol]): List[Symbol] = {
    val eparams = mapWithIndex(tparams)((tparam, i) =>
      clazz.newExistential(newTypeName("?"+i), clazz.pos) setInfo tparam.info.bounds)

    eparams map (_ substInfo (tparams, eparams))
  }
  def typeParamsToExistentials(clazz: Symbol): List[Symbol] =
    typeParamsToExistentials(clazz, clazz.typeParams)

  //  note: it's important to write the two tests in this order,
  //  as only typeParams forces the classfile to be read. See #400
  private def isRawIfWithoutArgs(sym: Symbol) =
    sym.isClass && sym.typeParams.nonEmpty && sym.isJavaDefined

  def isRaw(sym: Symbol, args: List[Type]) =
    !phase.erasedTypes && isRawIfWithoutArgs(sym) && args.isEmpty

  /** Is type tp a ''raw type''? */
  def isRawType(tp: Type) = tp match {
    case TypeRef(_, sym, args) => isRaw(sym, args)
    case _ => false
  }

  /** The raw to existential map converts a ''raw type'' to an existential type.
   *  It is necessary because we might have read a raw type of a
   *  parameterized Java class from a class file. At the time we read the type
   *  the corresponding class file might still not be read, so we do not
   *  know what the type parameters of the type are. Therefore
   *  the conversion of raw types to existential types might not have taken place
   *  in ClassFileparser.sigToType (where it is usually done).
   */
  def rawToExistential = new TypeMap {
    private var expanded = immutable.Set[Symbol]()
    def apply(tp: Type): Type = tp match {
      case TypeRef(pre, sym, List()) if isRawIfWithoutArgs(sym) =>
        if (expanded contains sym) AnyRefClass.tpe
        else try {
          expanded += sym
          val eparams = mapOver(typeParamsToExistentials(sym))
          existentialAbstraction(eparams, typeRef(apply(pre), sym, eparams map (_.tpe)))
        } finally {
          expanded -= sym
        }
      case _ =>
        mapOver(tp)
    }
  }
  /***
   *@M: I think this is more desirable, but Martin prefers to leave raw-types as-is as much as possible
    object rawToExistentialInJava extends TypeMap {
      def apply(tp: Type): Type = tp match {
        // any symbol that occurs in a java sig, not just java symbols
        // see http://lampsvn.epfl.ch/trac/scala/ticket/2454#comment:14
        case TypeRef(pre, sym, List()) if !sym.typeParams.isEmpty =>
          val eparams = typeParamsToExistentials(sym, sym.typeParams)
          existentialAbstraction(eparams, TypeRef(pre, sym, eparams map (_.tpe)))
        case _ =>
          mapOver(tp)
      }
    }
  */

  /** Used by existentialAbstraction.
   */
  class ExistentialExtrapolation(tparams: List[Symbol]) extends VariantTypeMap {
    private val occurCount = mutable.HashMap[Symbol, Int]()
    private def countOccs(tp: Type) = {
      tp foreach {
        case TypeRef(_, sym, _) =>
          if (tparams contains sym)
            occurCount(sym) += 1
        case _ => ()
      }
    }
    def extrapolate(tpe: Type): Type = {
      tparams foreach (t => occurCount(t) = 0)
      countOccs(tpe)
      for (tparam <- tparams)
        countOccs(tparam.info)

      apply(tpe)
    }

    def apply(tp: Type): Type = {
      val tp1 = mapOver(tp)
      if (variance == 0) tp1
      else tp1 match {
        case TypeRef(pre, sym, args) if tparams contains sym =>
          val repl = if (variance == 1) dropSingletonType(tp1.bounds.hi) else tp1.bounds.lo
          //println("eliminate "+sym+"/"+repl+"/"+occurCount(sym)+"/"+(tparams exists (repl.contains)))//DEBUG
          if (!repl.typeSymbol.isBottomClass && occurCount(sym) == 1 && !(tparams exists (repl.contains)))
            repl
          else tp1
        case _ =>
          tp1
      }
    }
    override def mapOver(tp: Type): Type = tp match {
      case SingleType(pre, sym) =>
        if (sym.isPackageClass) tp // short path
        else {
          val pre1 = this(pre)
          if ((pre1 eq pre) || !pre1.isStable) tp
          else singleType(pre1, sym)
        }
      case _ => super.mapOver(tp)
    }

    // Do not discard the types of existential ident's. The
    // symbol of the Ident itself cannot be listed in the
    // existential's parameters, so the resulting existential
    // type would be ill-formed.
    override def mapOver(tree: Tree) = tree match {
      case Ident(_) if tree.tpe.isStable => tree
      case _                             => super.mapOver(tree)
    }
  }

  def singletonBounds(hi: Type) = TypeBounds.upper(intersectionType(List(hi, SingletonClass.tpe)))

  /** Might the given symbol be important when calculating the prefix
   *  of a type? When tp.asSeenFrom(pre, clazz) is called on `tp`,
   *  the result will be `tp` unchanged if `pre` is trivial and `clazz`
   *  is a symbol such that isPossiblePrefix(clazz) == false.
   */
  def isPossiblePrefix(clazz: Symbol) = clazz.isClass && !clazz.isPackageClass

  /** A map to compute the asSeenFrom method  */
  class AsSeenFromMap(pre: Type, clazz: Symbol) extends TypeMap with KeepOnlyTypeConstraints {
    var capturedSkolems: List[Symbol] = List()
    var capturedParams: List[Symbol] = List()

    private def skipPrefixOf(pre: Type, clazz: Symbol) = (
      (pre eq NoType) || (pre eq NoPrefix) || !isPossiblePrefix(clazz)
    )
    override def mapOver(tree: Tree, giveup: ()=>Nothing): Tree = {
      object annotationArgRewriter extends TypeMapTransformer {
        private def canRewriteThis(sym: Symbol) = (
             (sym isNonBottomSubClass clazz)
          && (pre.widen.typeSymbol isNonBottomSubClass sym)
          && (pre.isStable || giveup())
        )
        // what symbol should really be used?
        private def newTermSym() = {
          val p = pre.typeSymbol
          p.owner.newValue(p.name.toTermName, p.pos) setInfo pre
        }
        /** Rewrite `This` trees in annotation argument trees */
        override def transform(tree: Tree): Tree = super.transform(tree) match {
          case This(_) if canRewriteThis(tree.symbol) => gen.mkAttributedQualifier(pre, newTermSym())
          case tree                                   => tree
        }
      }
      annotationArgRewriter.transform(tree)
    }

    def stabilize(pre: Type, clazz: Symbol): Type = {
      capturedParams find (_.owner == clazz) match {
        case Some(qvar) => qvar.tpe
        case _          =>
          val qvar = clazz freshExistential nme.SINGLETON_SUFFIX setInfo singletonBounds(pre)
          capturedParams ::= qvar
          qvar.tpe
      }
    }

    def apply(tp: Type): Type =
      if (skipPrefixOf(pre, clazz)) tp
      else tp match {
        case ThisType(sym) =>
          def toPrefix(pre: Type, clazz: Symbol): Type =
            if (skipPrefixOf(pre, clazz)) tp
            else if ((sym isNonBottomSubClass clazz) &&
                     (pre.widen.typeSymbol isNonBottomSubClass sym)) {
              val pre1 = pre match {
                case SuperType(thistp, _) => thistp
                case _ => pre
              }
              if (!(pre1.isStable ||
                    pre1.typeSymbol.isPackageClass ||
                    pre1.typeSymbol.isModuleClass && pre1.typeSymbol.isStatic)) {
                stabilize(pre1, sym)
              } else {
                pre1
              }
            } else {
              toPrefix(pre.baseType(clazz).prefix, clazz.owner)
            }
          toPrefix(pre, clazz)
        case SingleType(pre, sym) =>
          if (sym.isPackageClass) tp // short path
          else {
            val pre1 = this(pre)
            if (pre1 eq pre) tp
            else if (pre1.isStable) singleType(pre1, sym)
            else pre1.memberType(sym).resultType //todo: this should be rolled into existential abstraction
          }
        // AM: Martin, is this description accurate?
        // walk the owner chain of `clazz` (the original argument to asSeenFrom) until we find the type param's owner (while rewriting pre as we crawl up the owner chain)
        // once we're at the owner, extract the information that pre encodes about the type param,
        // by minimally subsuming pre to the type instance of the class that owns the type param,
        // the type we're looking for is the type instance's type argument at the position corresponding to the type parameter
        // optimisation: skip this type parameter if it's not owned by a class, as those params are not influenced by the prefix through which they are seen
        // (concretely: type params of anonymous type functions, which currently can only arise from normalising type aliases, are owned by the type alias of which they are the eta-expansion)
        // (skolems also aren't affected: they are ruled out by the isTypeParameter check)
        case TypeRef(prefix, sym, args) if (sym.isTypeParameter && sym.owner.isClass) =>
          def toInstance(pre: Type, clazz: Symbol): Type =
            if (skipPrefixOf(pre, clazz)) mapOver(tp)
            //@M! see test pos/tcpoly_return_overriding.scala why mapOver is necessary
            else {
              def throwError = abort("" + tp + sym.locationString + " cannot be instantiated from " + pre.widen)

              val symclazz = sym.owner
              if (symclazz == clazz && !pre.widen.isInstanceOf[TypeVar] && (pre.widen.typeSymbol isNonBottomSubClass symclazz)) {
                // have to deconst because it may be a Class[T].
                pre.baseType(symclazz).deconst match {
                  case TypeRef(_, basesym, baseargs) =>

                   def instParam(ps: List[Symbol], as: List[Type]): Type =
                      if (ps.isEmpty) {
                        if (forInteractive) {
                          val saved = settings.uniqid.value
                          try {
                            settings.uniqid.value = true
                            println("*** stale type parameter: " + tp + sym.locationString + " cannot be instantiated from " + pre.widen)
                            println("*** confused with params: " + sym + " in " + sym.owner + " not in " + ps + " of " + basesym)
                            println("*** stacktrace = ")
                            new Error().printStackTrace()
                          } finally settings.uniqid.value = saved
                          instParamRelaxed(basesym.typeParams, baseargs)
                        } else throwError
                      } else if (sym eq ps.head)
                        // @M! don't just replace the whole thing, might be followed by type application
                        appliedType(as.head, args mapConserve (this)) // @M: was as.head
                      else instParam(ps.tail, as.tail)

                    /** Relaxed version of instParams which matches on names not symbols.
                     *  This is a last fallback in interactive mode because races in calls
                     *  from the IDE to the compiler may in rare cases lead to symbols referring
                     *  to type parameters that are no longer current.
                     */
                    def instParamRelaxed(ps: List[Symbol], as: List[Type]): Type =
                      if (ps.isEmpty) throwError
                      else if (sym.name == ps.head.name)
                        // @M! don't just replace the whole thing, might be followed by type application
                        appliedType(as.head, args mapConserve (this)) // @M: was as.head
                      else instParamRelaxed(ps.tail, as.tail)

                    //Console.println("instantiating " + sym + " from " + basesym + " with " + basesym.typeParams + " and " + baseargs+", pre = "+pre+", symclazz = "+symclazz);//DEBUG
                    if (sameLength(basesym.typeParams, baseargs))
                      instParam(basesym.typeParams, baseargs)
                    else
                      if (symclazz.tpe.parents exists typeIsErroneous)
                        ErrorType // don't be to overzealous with throwing exceptions, see #2641
                      else
                        throw new Error(
                          "something is wrong (wrong class file?): "+basesym+
                          " with type parameters "+
                          basesym.typeParams.map(_.name).mkString("[",",","]")+
                          " gets applied to arguments "+baseargs.mkString("[",",","]")+", phase = "+phase)
                  case ExistentialType(tparams, qtpe) =>
                    capturedSkolems = capturedSkolems union tparams
                    toInstance(qtpe, clazz)
                  case t =>
                    throwError
                }
              } else toInstance(pre.baseType(clazz).prefix, clazz.owner)
            }
          toInstance(pre, clazz)
        case _ =>
          mapOver(tp)
      }
  }

  /** A base class to compute all substitutions */
  abstract class SubstMap[T](from: List[Symbol], to: List[T]) extends TypeMap {
    assert(sameLength(from, to), "Unsound substitution from "+ from +" to "+ to)

    /** Are `sym` and `sym1` the same? Can be tuned by subclasses. */
    protected def matches(sym: Symbol, sym1: Symbol): Boolean = sym eq sym1

    /** Map target to type, can be tuned by subclasses */
    protected def toType(fromtp: Type, tp: T): Type

    protected def renameBoundSyms(tp: Type): Type = tp match {
      case MethodType(ps, restp) =>
        createFromClonedSymbols(ps, restp)((ps1, tp1) => copyMethodType(tp, ps1, renameBoundSyms(tp1)))
      case PolyType(bs, restp) =>
        createFromClonedSymbols(bs, restp)((ps1, tp1) => PolyType(ps1, renameBoundSyms(tp1)))
      case ExistentialType(bs, restp) =>
        createFromClonedSymbols(bs, restp)(newExistentialType)
      case _ =>
        tp
    }

    def apply(tp0: Type): Type = if (from.isEmpty) tp0 else {
      @tailrec def subst(tp: Type, sym: Symbol, from: List[Symbol], to: List[T]): Type =
        if (from.isEmpty) tp
        // else if (to.isEmpty) error("Unexpected substitution on '%s': from = %s but to == Nil".format(tp, from))
        else if (matches(from.head, sym)) toType(tp, to.head)
        else subst(tp, sym, from.tail, to.tail)

      val boundSyms = tp0.boundSyms
      val tp1 = if (boundSyms.nonEmpty && (boundSyms exists from.contains)) renameBoundSyms(tp0) else tp0
      val tp = mapOver(tp1)

      tp match {
        // @M
        // 1) arguments must also be substituted (even when the "head" of the
        // applied type has already been substituted)
        // example: (subst RBound[RT] from [type RT,type RBound] to
        // [type RT&,type RBound&]) = RBound&[RT&]
        // 2) avoid loops (which occur because alpha-conversion is
        // not performed properly imo)
        // e.g. if in class Iterable[a] there is a new Iterable[(a,b)],
        // we must replace the a in Iterable[a] by (a,b)
        // (must not recurse --> loops)
        // 3) replacing m by List in m[Int] should yield List[Int], not just List
        case TypeRef(NoPrefix, sym, args) =>
          appliedType(subst(tp, sym, from, to), args) // if args.isEmpty, appliedType is the identity
        case SingleType(NoPrefix, sym) =>
          subst(tp, sym, from, to)
        case _ =>
          tp
      }
    }
  }

  /** A map to implement the `substSym` method. */
  class SubstSymMap(from: List[Symbol], to: List[Symbol]) extends SubstMap(from, to) {
    def this(pairs: (Symbol, Symbol)*) = this(pairs.toList.map(_._1), pairs.toList.map(_._2))

    protected def toType(fromtp: Type, sym: Symbol) = fromtp match {
      case TypeRef(pre, _, args) => copyTypeRef(fromtp, pre, sym, args)
      case SingleType(pre, _) => singleType(pre, sym)
    }
    override def apply(tp: Type): Type = if (from.isEmpty) tp else {
      @tailrec def subst(sym: Symbol, from: List[Symbol], to: List[Symbol]): Symbol =
        if (from.isEmpty) sym
        // else if (to.isEmpty) error("Unexpected substitution on '%s': from = %s but to == Nil".format(sym, from))
        else if (matches(from.head, sym)) to.head
        else subst(sym, from.tail, to.tail)
      tp match {
        case TypeRef(pre, sym, args) if pre ne NoPrefix =>
          val newSym = subst(sym, from, to)
          // mapOver takes care of subst'ing in args
          mapOver ( if (sym eq newSym) tp else copyTypeRef(tp, pre, newSym, args) )
          // assert(newSym.typeParams.length == sym.typeParams.length, "typars mismatch in SubstSymMap: "+(sym, sym.typeParams, newSym, newSym.typeParams))
        case SingleType(pre, sym) if pre ne NoPrefix =>
          val newSym = subst(sym, from, to)
          mapOver( if (sym eq newSym) tp else singleType(pre, newSym) )
        case _ =>
          super.apply(tp)
      }
    }

    override def mapOver(tree: Tree, giveup: ()=>Nothing): Tree = {
      object trans extends TypeMapTransformer {

        def termMapsTo(sym: Symbol) = from indexOf sym match {
          case -1   => None
          case idx  => Some(to(idx))
        }

        override def transform(tree: Tree) =
          tree match {
            case tree@Ident(_) =>
              termMapsTo(tree.symbol) match {
                case Some(tosym) =>
                  if (tosym.info.bounds.hi.typeSymbol isSubClass SingletonClass) {
                    Ident(tosym.existentialToString)
                      .setSymbol(tosym)
                      .setPos(tosym.pos)
                      .setType(dropSingletonType(tosym.info.bounds.hi))
                  } else {
                    giveup()
                  }
                case none => super.transform(tree)
              }
            case tree => super.transform(tree)
          }
      }
      trans.transform(tree)
    }
  }

  /** A map to implement the `subst` method. */
  class SubstTypeMap(from: List[Symbol], to: List[Type])
  extends SubstMap(from, to) {
    protected def toType(fromtp: Type, tp: Type) = tp

    override def mapOver(tree: Tree, giveup: () => Nothing): Tree = {
      object trans extends TypeMapTransformer {
        override def transform(tree: Tree) = tree match {
          case Ident(name) =>
            from indexOf tree.symbol match {
              case -1   => super.transform(tree)
              case idx  =>
                val totpe = to(idx)
                if (totpe.isStable) tree.duplicate setType totpe
                else giveup()
            }
          case _ =>
            super.transform(tree)
        }
      }
      trans.transform(tree)
    }
  }

  /** A map to implement the `substThis` method. */
  class SubstThisMap(from: Symbol, to: Type) extends TypeMap {
    def apply(tp: Type): Type = tp match {
      case ThisType(sym) if (sym == from) => to
      case _ => mapOver(tp)
    }
  }

  class SubstWildcardMap(from: List[Symbol]) extends TypeMap {
    def apply(tp: Type): Type = try {
      tp match {
        case TypeRef(_, sym, _) if from contains sym =>
          BoundedWildcardType(sym.info.bounds)
        case _ =>
          mapOver(tp)
      }
    } catch {
      case ex: MalformedType =>
        WildcardType
    }
  }

// dependent method types
  object IsDependentCollector extends TypeCollector(false) {
    def traverse(tp: Type) {
      if (tp.isImmediatelyDependent) result = true
      else if (!result) mapOver(tp)
    }
  }

  object ApproximateDependentMap extends TypeMap {
    def apply(tp: Type): Type =
      if (tp.isImmediatelyDependent) WildcardType
      else mapOver(tp)
  }

  /** Note: This map is needed even for non-dependent method types, despite what the name might imply.
   */
  class InstantiateDependentMap(params: List[Symbol], actuals0: List[Type]) extends TypeMap with KeepOnlyTypeConstraints {
    private val actuals      = actuals0.toIndexedSeq
    private val existentials = new Array[Symbol](actuals.size)
    def existentialsNeeded: List[Symbol] = existentials.filter(_ ne null).toList

    private object StableArg {
      def unapply(param: Symbol) = Arg unapply param map actuals filter (tp =>
        tp.isStable && (tp.typeSymbol != NothingClass)
      )
    }
    private object Arg {
      def unapply(param: Symbol) = Some(params indexOf param) filter (_ >= 0)
    }

    def apply(tp: Type): Type = mapOver(tp) match {
      // unsound to replace args by unstable actual #3873
      case SingleType(NoPrefix, StableArg(arg)) => arg
      // (soundly) expand type alias selections on implicit arguments,
      // see depmet_implicit_oopsla* test cases -- typically, `param.isImplicit`
      case tp1 @ TypeRef(SingleType(NoPrefix, Arg(pid)), sym, targs) =>
        val arg = actuals(pid)
        val res = typeRef(arg, sym, targs)
        if (res.typeSymbolDirect.isAliasType) res.dealias else tp1
      // don't return the original `tp`, which may be different from `tp1`,
      // due to dropping annotations
      case tp1 => tp1
    }

    /* Return the type symbol for referencing a parameter inside the existential quantifier.
     * (Only needed if the actual is unstable.)
     */
    private def existentialFor(pid: Int) = {
      if (existentials(pid) eq null) {
        val param = params(pid)
        existentials(pid) = (
          param.owner.newExistential(param.name.toTypeName append nme.SINGLETON_SUFFIX, param.pos, param.flags)
            setInfo singletonBounds(actuals(pid))
        )
      }
      existentials(pid)
    }

    //AM propagate more info to annotations -- this seems a bit ad-hoc... (based on code by spoon)
    override def mapOver(arg: Tree, giveup: ()=>Nothing): Tree = {
      // TODO: this should be simplified; in the stable case, one can
      // probably just use an Ident to the tree.symbol.
      //
      // @PP: That leads to failure here, where stuff no longer has type
      // 'String @Annot("stuff")' but 'String @Annot(x)'.
      //
      //   def m(x: String): String @Annot(x) = x
      //   val stuff = m("stuff")
      //
      // (TODO cont.) Why an existential in the non-stable case?
      //
      // @PP: In the following:
      //
      //   def m = { val x = "three" ; val y: String @Annot(x) = x; y }
      //
      // m is typed as 'String @Annot(x) forSome { val x: String }'.
      //
      // Both examples are from run/constrained-types.scala.
      object treeTrans extends Transformer {
        override def transform(tree: Tree): Tree = tree.symbol match {
          case StableArg(actual) =>
            gen.mkAttributedQualifier(actual, tree.symbol)
          case Arg(pid) =>
            val sym = existentialFor(pid)
            Ident(sym) copyAttrs tree setType typeRef(NoPrefix, sym, Nil)
          case _ =>
            super.transform(tree)
        }
      }
      treeTrans transform arg
    }
  }

  object StripAnnotationsMap extends TypeMap {
    def apply(tp: Type): Type = tp match {
      case AnnotatedType(_, atp, _) =>
        mapOver(atp)
      case tp =>
        mapOver(tp)
    }
  }

  /** A map to convert every occurrence of a wildcard type to a fresh
   *  type variable */
  object wildcardToTypeVarMap extends TypeMap {
    def apply(tp: Type): Type = tp match {
      case WildcardType =>
        TypeVar(tp, new TypeConstraint)
      case BoundedWildcardType(bounds) =>
        TypeVar(tp, new TypeConstraint(bounds))
      case _ =>
        mapOver(tp)
    }
  }

  /** A map to convert every occurrence of a type variable to a wildcard type. */
  object typeVarToOriginMap extends TypeMap {
    def apply(tp: Type): Type = tp match {
      case TypeVar(origin, _) => origin
      case _ => mapOver(tp)
    }
  }

  /** A map to implement the `contains` method. */
  class ContainsCollector(sym: Symbol) extends TypeCollector(false) {
    def traverse(tp: Type) {
      if (!result) {
        tp.normalize match {
          case TypeRef(_, sym1, _) if (sym == sym1) => result = true
          case SingleType(_, sym1) if (sym == sym1) => result = true
          case _ => mapOver(tp)
        }
      }
    }

    override def mapOver(arg: Tree) = {
      for (t <- arg) {
        traverse(t.tpe)
        if (t.symbol == sym)
          result = true
      }
      arg
    }
  }

  /** A map to implement the `contains` method. */
  class ContainsTypeCollector(t: Type) extends TypeCollector(false) {
    def traverse(tp: Type) {
      if (!result) {
        if (tp eq t) result = true
        else mapOver(tp)
      }
    }
    override def mapOver(arg: Tree) = {
      for (t <- arg)
        traverse(t.tpe)

      arg
    }
  }

  /** A map to implement the `filter` method. */
  class FilterTypeCollector(p: Type => Boolean) extends TypeCollector[List[Type]](Nil) {
    def withFilter(q: Type => Boolean) = new FilterTypeCollector(tp => p(tp) && q(tp))

    override def collect(tp: Type) = super.collect(tp).reverse

    def traverse(tp: Type) {
      if (p(tp)) result ::= tp
      mapOver(tp)
    }
  }

  /** A map to implement the `collect` method. */
  class CollectTypeCollector[T](pf: PartialFunction[Type, T]) extends TypeCollector[List[T]](Nil) {
    override def collect(tp: Type) = super.collect(tp).reverse

    def traverse(tp: Type) {
      if (pf.isDefinedAt(tp)) result ::= pf(tp)
      mapOver(tp)
    }
  }

  class ForEachTypeTraverser(f: Type => Unit) extends TypeTraverser {
    def traverse(tp: Type) {
      f(tp)
      mapOver(tp)
    }
  }

  /** A map to implement the `filter` method. */
  class FindTypeCollector(p: Type => Boolean) extends TypeCollector[Option[Type]](None) {
    def traverse(tp: Type) {
      if (result.isEmpty) {
        if (p(tp)) result = Some(tp)
        mapOver(tp)
      }
    }
  }

  /** A map to implement the `contains` method. */
  object ErroneousCollector extends TypeCollector(false) {
    def traverse(tp: Type) {
      if (!result) {
        result = tp.isError
        mapOver(tp)
      }
    }
  }

  /** The most deeply nested owner that contains all the symbols
   *  of thistype or prefixless typerefs/singletype occurrences in given type.
   */
  private def commonOwner(t: Type): Symbol = commonOwner(t :: Nil)

  /** The most deeply nested owner that contains all the symbols
   *  of thistype or prefixless typerefs/singletype occurrences in given list
   *  of types.
   */
  private def commonOwner(tps: List[Type]): Symbol = {
    if (tps.isEmpty) NoSymbol
    else {
      commonOwnerMap.clear()
      tps foreach (commonOwnerMap traverse _)
      if (commonOwnerMap.result ne null) commonOwnerMap.result else NoSymbol
    }
  }

  protected def commonOwnerMap: CommonOwnerMap = commonOwnerMapObj

  protected class CommonOwnerMap extends TypeTraverserWithResult[Symbol] {
    var result: Symbol = _

    def clear() { result = null }

    private def register(sym: Symbol) {
      // First considered type is the trivial result.
      if ((result eq null) || (sym eq NoSymbol))
        result = sym
      else
        while ((result ne NoSymbol) && (result ne sym) && !(sym isNestedIn result))
          result = result.owner
    }
    def traverse(tp: Type) = tp.normalize match {
      case ThisType(sym)                => register(sym)
      case TypeRef(NoPrefix, sym, args) => register(sym.owner) ; args foreach traverse
      case SingleType(NoPrefix, sym)    => register(sym.owner)
      case _                            => mapOver(tp)
    }
  }

  private lazy val commonOwnerMapObj = new CommonOwnerMap

  class MissingAliasControl extends ControlThrowable
  val missingAliasException = new MissingAliasControl
  class MissingTypeControl extends ControlThrowable

  object adaptToNewRunMap extends TypeMap {

    private def adaptToNewRun(pre: Type, sym: Symbol): Symbol = {
      if (phase.flatClasses || sym.isRootSymbol || (pre eq NoPrefix) || (pre eq NoType) || sym.isPackageClass)
        sym
      else if (sym.isModuleClass) {
        val sourceModule1 = adaptToNewRun(pre, sym.sourceModule)

        sourceModule1.moduleClass orElse sourceModule1.initialize.moduleClass orElse {
          val msg = "Cannot adapt module class; sym = %s, sourceModule = %s, sourceModule.moduleClass = %s => sourceModule1 = %s, sourceModule1.moduleClass = %s"
          debuglog(msg.format(sym, sym.sourceModule, sym.sourceModule.moduleClass, sourceModule1, sourceModule1.moduleClass))
          sym
        }
      }
      else {
        var rebind0 = pre.findMember(sym.name, BRIDGE, 0, true) orElse {
          if (sym.isAliasType) throw missingAliasException
          debugwarn(pre+"."+sym+" does no longer exist, phase = "+phase)
          throw new MissingTypeControl // For build manager and presentation compiler purposes
        }
        /** The two symbols have the same fully qualified name */
        def corresponds(sym1: Symbol, sym2: Symbol): Boolean =
          sym1.name == sym2.name && (sym1.isPackageClass || corresponds(sym1.owner, sym2.owner))
        if (!corresponds(sym.owner, rebind0.owner)) {
          debuglog("ADAPT1 pre = "+pre+", sym = "+sym.fullLocationString+", rebind = "+rebind0.fullLocationString)
          val bcs = pre.baseClasses.dropWhile(bc => !corresponds(bc, sym.owner));
          if (bcs.isEmpty)
            assert(pre.typeSymbol.isRefinementClass, pre) // if pre is a refinementclass it might be a structural type => OK to leave it in.
          else
            rebind0 = pre.baseType(bcs.head).member(sym.name)
          debuglog(
            "ADAPT2 pre = " + pre +
            ", bcs.head = " + bcs.head +
            ", sym = " + sym.fullLocationString +
            ", rebind = " + rebind0.fullLocationString
          )
        }
        rebind0.suchThat(sym => sym.isType || sym.isStable) orElse {
          debuglog("" + phase + " " +phase.flatClasses+sym.owner+sym.name+" "+sym.isType)
          throw new MalformedType(pre, sym.nameString)
        }
      }
    }
    def apply(tp: Type): Type = tp match {
      case ThisType(sym) =>
        try {
          val sym1 = adaptToNewRun(sym.owner.thisType, sym)
          if (sym1 == sym) tp else ThisType(sym1)
        } catch {
          case ex: MissingTypeControl =>
            tp
        }
      case SingleType(pre, sym) =>
        if (sym.isPackage) tp
        else {
          val pre1 = this(pre)
          try {
            val sym1 = adaptToNewRun(pre1, sym)
            if ((pre1 eq pre) && (sym1 eq sym)) tp
            else singleType(pre1, sym1)
          } catch {
            case _: MissingTypeControl =>
              tp
          }
        }
      case TypeRef(pre, sym, args) =>
        if (sym.isPackageClass) tp
        else {
          val pre1 = this(pre)
          val args1 = args mapConserve (this)
          try {
            val sym1 = adaptToNewRun(pre1, sym)
            if ((pre1 eq pre) && (sym1 eq sym) && (args1 eq args)/* && sym.isExternal*/) {
              tp
            } else if (sym1 == NoSymbol) {
              debugwarn("adapt fail: "+pre+" "+pre1+" "+sym)
              tp
            } else {
              copyTypeRef(tp, pre1, sym1, args1)
            }
          } catch {
            case ex: MissingAliasControl =>
              apply(tp.dealias)
            case _: MissingTypeControl =>
              tp
          }
        }
      case MethodType(params, restp) =>
        val restp1 = this(restp)
        if (restp1 eq restp) tp
        else copyMethodType(tp, params, restp1)
      case NullaryMethodType(restp) =>
        val restp1 = this(restp)
        if (restp1 eq restp) tp
        else NullaryMethodType(restp1)
      case PolyType(tparams, restp) =>
        val restp1 = this(restp)
        if (restp1 eq restp) tp
        else PolyType(tparams, restp1)

      // Lukas: we need to check (together) whether we should also include parameter types
      // of PolyType and MethodType in adaptToNewRun

      case ClassInfoType(parents, decls, clazz) =>
        if (clazz.isPackageClass) tp
        else {
          val parents1 = parents mapConserve (this)
          if (parents1 eq parents) tp
          else ClassInfoType(parents1, decls, clazz)
        }
      case RefinedType(parents, decls) =>
        val parents1 = parents mapConserve (this)
        if (parents1 eq parents) tp
        else refinedType(parents1, tp.typeSymbol.owner, decls, tp.typeSymbol.owner.pos)
      case SuperType(_, _) => mapOver(tp)
      case TypeBounds(_, _) => mapOver(tp)
      case TypeVar(_, _) => mapOver(tp)
      case AnnotatedType(_,_,_) => mapOver(tp)
      case NotNullType(_) => mapOver(tp)
      case ExistentialType(_, _) => mapOver(tp)
      case _ => tp
    }
  }

  class SubTypePair(val tp1: Type, val tp2: Type) {
    override def hashCode = tp1.hashCode * 41 + tp2.hashCode
    override def equals(other: Any) = (this eq other.asInstanceOf[AnyRef]) || (other match {
      // suspend TypeVars in types compared by =:=,
      // since we don't want to mutate them simply to check whether a subtype test is pending
      // in addition to making subtyping "more correct" for type vars,
      // it should avoid the stackoverflow that's been plaguing us (https://groups.google.com/d/topic/scala-internals/2gHzNjtB4xA/discussion)
      // this method is only called when subtyping hits a recursion threshold (subsametypeRecursions >= LogPendingSubTypesThreshold)
      case stp: SubTypePair =>
        val tvars = List(tp1, stp.tp1, tp2, stp.tp2) flatMap (t => if (t.isGround) Nil else typeVarsInType(t))
        suspendingTypeVars(tvars)(tp1 =:= stp.tp1 && tp2 =:= stp.tp2)
      case _ =>
        false
    })
    override def toString = tp1+" <:<? "+tp2
  }

// Helper Methods  -------------------------------------------------------------

  /** The maximum allowable depth of lubs or glbs over types `ts`.
    */
  def lubDepth(ts: List[Type]): Int = {
    val td = typeDepth(ts)
    val bd = baseTypeSeqDepth(ts)
    lubDepthAdjust(td, td max bd)
  }

  /** The maximum allowable depth of lubs or glbs over given types,
   *  as a function over the maximum depth `td` of these types, and
   *  the maximum depth `bd` of all types in the base type sequences of these types.
   */
  private def lubDepthAdjust(td: Int, bd: Int): Int =
    if (settings.XfullLubs.value) bd
    else if (bd <= 3) bd
    else if (bd <= 5) td max (bd - 1)
    else if (bd <= 7) td max (bd - 2)
    else (td - 1) max (bd - 3)

  /** The maximum depth of type `tp` */
  def typeDepth(tp: Type): Int = tp match {
    case TypeRef(pre, sym, args) =>
      typeDepth(pre) max typeDepth(args) + 1
    case RefinedType(parents, decls) =>
      typeDepth(parents) max typeDepth(decls.toList.map(_.info)) + 1
    case TypeBounds(lo, hi) =>
      typeDepth(lo) max typeDepth(hi)
    case MethodType(paramtypes, result) =>
      typeDepth(result)
    case NullaryMethodType(result) =>
      typeDepth(result)
    case PolyType(tparams, result) =>
      typeDepth(result) max typeDepth(tparams map (_.info)) + 1
    case ExistentialType(tparams, result) =>
      typeDepth(result) max typeDepth(tparams map (_.info)) + 1
    case _ =>
      1
  }

  private def maxDepth(tps: List[Type], by: Type => Int): Int = {
    //OPT replaced with tailrecursive function to save on #closures
    // was:
    //    var d = 0
    //    for (tp <- tps) d = d max by(tp) //!!!OPT!!!
    //    d
    def loop(tps: List[Type], acc: Int): Int = tps match {
      case tp :: rest => loop(rest, acc max by(tp))
      case _ => acc
    }
    loop(tps, 0)
  }

  private def typeDepth(tps: List[Type]): Int = maxDepth(tps, typeDepth)
  private def baseTypeSeqDepth(tps: List[Type]): Int = maxDepth(tps, _.baseTypeSeqDepth)

  /** Is intersection of given types populated? That is,
   *  for all types tp1, tp2 in intersection
   *    for all common base classes bc of tp1 and tp2
   *      let bt1, bt2 be the base types of tp1, tp2 relative to class bc
   *      Then:
   *        bt1 and bt2 have the same prefix, and
   *        any corresponding non-variant type arguments of bt1 and bt2 are the same
   */
  def isPopulated(tp1: Type, tp2: Type): Boolean = {
    def isConsistent(tp1: Type, tp2: Type): Boolean = (tp1, tp2) match {
      case (TypeRef(pre1, sym1, args1), TypeRef(pre2, sym2, args2)) =>
        assert(sym1 == sym2, (sym1, sym2))
        pre1 =:= pre2 &&
        forall3(args1, args2, sym1.typeParams)((arg1, arg2, tparam) =>
          if (tparam.variance == 0) arg1 =:= arg2
          // if left-hand argument is a typevar, make it compatible with variance
          // this is for more precise pattern matching
          // todo: work this in the spec of this method
          // also: think what happens if there are embedded typevars?
          else arg1 match {
            case _: TypeVar => if (tparam.variance < 0) arg1 <:< arg2 else arg2 <:< arg1
            case _          => true
          }
        )
      case (et: ExistentialType, _) =>
        et.withTypeVars(isConsistent(_, tp2))
      case (_, et: ExistentialType) =>
        et.withTypeVars(isConsistent(tp1, _))
    }

    def check(tp1: Type, tp2: Type) = (
      if (tp1.typeSymbol.isClass && tp1.typeSymbol.hasFlag(FINAL))
        tp1 <:< tp2 || isNumericValueClass(tp1.typeSymbol) && isNumericValueClass(tp2.typeSymbol)
      else tp1.baseClasses forall (bc =>
        tp2.baseTypeIndex(bc) < 0 || isConsistent(tp1.baseType(bc), tp2.baseType(bc)))
    )

    check(tp1, tp2) && check(tp2, tp1)
  }

  /** Does a pattern of type `patType` need an outer test when executed against
   *  selector type `selType` in context defined by `currentOwner`?
   */
  def needsOuterTest(patType: Type, selType: Type, currentOwner: Symbol) = {
    def createDummyClone(pre: Type): Type = {
      val dummy = currentOwner.enclClass.newValue(nme.ANYname).setInfo(pre.widen)
      singleType(ThisType(currentOwner.enclClass), dummy)
    }
    def maybeCreateDummyClone(pre: Type, sym: Symbol): Type = pre match {
      case SingleType(pre1, sym1) =>
        if (sym1.isModule && sym1.isStatic) {
          NoType
        } else if (sym1.isModule && sym.owner == sym1.moduleClass) {
          val pre2 = maybeCreateDummyClone(pre1, sym1)
          if (pre2 eq NoType) pre2
          else singleType(pre2, sym1)
        } else {
          createDummyClone(pre)
        }
      case ThisType(clazz) =>
        if (clazz.isModuleClass)
          maybeCreateDummyClone(clazz.typeOfThis, sym)
        else if (sym.owner == clazz && (sym.hasFlag(PRIVATE) || sym.privateWithin == clazz))
          NoType
        else
          createDummyClone(pre)
      case _ =>
        NoType
    }
    patType match {
      case TypeRef(pre, sym, args) =>
        val pre1 = maybeCreateDummyClone(pre, sym)
        (pre1 ne NoType) && isPopulated(copyTypeRef(patType, pre1, sym, args), selType)
      case _ =>
        false
    }
  }

  private var subsametypeRecursions: Int = 0

  private def isUnifiable(pre1: Type, pre2: Type) =
    (beginsWithTypeVarOrIsRefined(pre1) || beginsWithTypeVarOrIsRefined(pre2)) && (pre1 =:= pre2)

  /** Returns true iff we are past phase specialize,
   *  sym1 and sym2 are two existential skolems with equal names and bounds,
   *  and pre1 and pre2 are equal prefixes
   */
  private def isSameSpecializedSkolem(sym1: Symbol, sym2: Symbol, pre1: Type, pre2: Type) = {
    sym1.isExistentialSkolem && sym2.isExistentialSkolem &&
    sym1.name == sym2.name &&
    phase.specialized &&
    sym1.info =:= sym2.info &&
    pre1 =:= pre2
  }

  private def isSubPre(pre1: Type, pre2: Type, sym: Symbol) =
    if ((pre1 ne pre2) && (pre1 ne NoPrefix) && (pre2 ne NoPrefix) && pre1 <:< pre2) {
      if (settings.debug.value) println(s"new isSubPre $sym: $pre1 <:< $pre2")
      true
    } else
      false

  private def equalSymsAndPrefixes(sym1: Symbol, pre1: Type, sym2: Symbol, pre2: Type): Boolean =
    if (sym1 == sym2) sym1.hasPackageFlag || sym1.owner.hasPackageFlag || phase.erasedTypes || pre1 =:= pre2
    else (sym1.name == sym2.name) && isUnifiable(pre1, pre2)

  /** Do `tp1` and `tp2` denote equivalent types? */
  def isSameType(tp1: Type, tp2: Type): Boolean = try {
    if (Statistics.canEnable) Statistics.incCounter(sametypeCount)
    subsametypeRecursions += 1
    //OPT cutdown on Function0 allocation
    //was:
//    undoLog undoUnless {
//      isSameType1(tp1, tp2)
//    }

    undoLog.lock()
    try {
      val before = undoLog.log
      var result = false
      try {
        result = isSameType1(tp1, tp2)
      }
      finally if (!result) undoLog.undoTo(before)
      result
    }
    finally undoLog.unlock()
  }
  finally {
    subsametypeRecursions -= 1
    // XXX AM TODO: figure out when it is safe and needed to clear the log -- the commented approach below is too eager (it breaks #3281, #3866)
    // it doesn't help to keep separate recursion counts for the three methods that now share it
    // if (subsametypeRecursions == 0) undoLog.clear()
  }

  def isDifferentType(tp1: Type, tp2: Type): Boolean = try {
    subsametypeRecursions += 1
    undoLog undo { // undo type constraints that arise from operations in this block
      !isSameType1(tp1, tp2)
    }
  } finally {
    subsametypeRecursions -= 1
    // XXX AM TODO: figure out when it is safe and needed to clear the log -- the commented approach below is too eager (it breaks #3281, #3866)
    // it doesn't help to keep separate recursion counts for the three methods that now share it
    // if (subsametypeRecursions == 0) undoLog.clear()
  }

  def isDifferentTypeConstructor(tp1: Type, tp2: Type): Boolean = tp1 match {
    case TypeRef(pre1, sym1, _) =>
      tp2 match {
        case TypeRef(pre2, sym2, _) => sym1 != sym2 || isDifferentType(pre1, pre2)
        case _ => true
      }
    case _ => true
  }

  def normalizePlus(tp: Type) =
    if (isRawType(tp)) rawToExistential(tp)
    else tp.normalize

  /*
  todo: change to:
  def normalizePlus(tp: Type) = tp match {
    case TypeRef(pre, sym, List()) =>
      if (!sym.isInitialized) sym.rawInfo.load(sym)
      if (sym.isJavaDefined && !sym.typeParams.isEmpty) rawToExistential(tp)
      else tp.normalize
    case _ => tp.normalize
  }
  */
/*
  private def isSameType0(tp1: Type, tp2: Type): Boolean = {
    if (tp1 eq tp2) return true
    ((tp1, tp2) match {
      case (ErrorType, _) => true
      case (WildcardType, _) => true
      case (_, ErrorType) => true
      case (_, WildcardType) => true

      case (NoType, _) => false
      case (NoPrefix, _) => tp2.typeSymbol.isPackageClass
      case (_, NoType) => false
      case (_, NoPrefix) => tp1.typeSymbol.isPackageClass

      case (ThisType(sym1), ThisType(sym2))
      if (sym1 == sym2) =>
        true
      case (SingleType(pre1, sym1), SingleType(pre2, sym2))
      if (equalSymsAndPrefixes(sym1, pre1, sym2, pre2)) =>
        true
/*
      case (SingleType(pre1, sym1), ThisType(sym2))
      if (sym1.isModule &&
          sym1.moduleClass == sym2 &&
          pre1 =:= sym2.owner.thisType) =>
        true
      case (ThisType(sym1), SingleType(pre2, sym2))
      if (sym2.isModule &&
          sym2.moduleClass == sym1 &&
          pre2 =:= sym1.owner.thisType) =>
        true
*/
      case (ConstantType(value1), ConstantType(value2)) =>
        value1 == value2
      case (TypeRef(pre1, sym1, args1), TypeRef(pre2, sym2, args2)) =>
        equalSymsAndPrefixes(sym1, pre1, sym2, pre2) &&
        ((tp1.isHigherKinded && tp2.isHigherKinded && tp1.normalize =:= tp2.normalize) ||
         isSameTypes(args1, args2))
         // @M! normalize reduces higher-kinded case to PolyType's
      case (RefinedType(parents1, ref1), RefinedType(parents2, ref2)) =>
        def isSubScope(s1: Scope, s2: Scope): Boolean = s2.toList.forall {
          sym2 =>
            var e1 = s1.lookupEntry(sym2.name)
            (e1 ne null) && {
              val substSym = sym2.info.substThis(sym2.owner, e1.sym.owner.thisType)
              var isEqual = false
              while (!isEqual && (e1 ne null)) {
                isEqual = e1.sym.info =:= substSym
                e1 = s1.lookupNextEntry(e1)
              }
              isEqual
            }
        }
        //Console.println("is same? " + tp1 + " " + tp2 + " " + tp1.typeSymbol.owner + " " + tp2.typeSymbol.owner)//DEBUG
        isSameTypes(parents1, parents2) && isSubScope(ref1, ref2) && isSubScope(ref2, ref1)
      case (MethodType(params1, res1), MethodType(params2, res2)) =>
        // new dependent types: probably fix this, use substSym as done for PolyType
        (isSameTypes(tp1.paramTypes, tp2.paramTypes) &&
         res1 =:= res2 &&
         tp1.isImplicit == tp2.isImplicit)
      case (PolyType(tparams1, res1), PolyType(tparams2, res2)) =>
        // assert((tparams1 map (_.typeParams.length)) == (tparams2 map (_.typeParams.length)))
        (tparams1.length == tparams2.length) && (tparams1 corresponds tparams2)(_.info =:= _.info.substSym(tparams2, tparams1)) && // @M looks like it might suffer from same problem as #2210
          res1 =:= res2.substSym(tparams2, tparams1)
      case (ExistentialType(tparams1, res1), ExistentialType(tparams2, res2)) =>
        (tparams1.length == tparams2.length) && (tparams1 corresponds tparams2)(_.info =:= _.info.substSym(tparams2, tparams1)) && // @M looks like it might suffer from same problem as #2210
          res1 =:= res2.substSym(tparams2, tparams1)
      case (TypeBounds(lo1, hi1), TypeBounds(lo2, hi2)) =>
        lo1 =:= lo2 && hi1 =:= hi2
      case (BoundedWildcardType(bounds), _) =>
        bounds containsType tp2
      case (_, BoundedWildcardType(bounds)) =>
        bounds containsType tp1
      case (tv @ TypeVar(_,_), tp) =>
        tv.registerTypeEquality(tp, true)
      case (tp, tv @ TypeVar(_,_)) =>
        tv.registerTypeEquality(tp, false)
      case (AnnotatedType(_,_,_), _) =>
        annotationsConform(tp1, tp2) && annotationsConform(tp2, tp1) && tp1.withoutAnnotations =:= tp2.withoutAnnotations
      case (_, AnnotatedType(_,_,_)) =>
        annotationsConform(tp1, tp2) && annotationsConform(tp2, tp1) && tp1.withoutAnnotations =:= tp2.withoutAnnotations
      case (_: SingletonType, _: SingletonType) =>
        var origin1 = tp1
        while (origin1.underlying.isInstanceOf[SingletonType]) {
          assert(origin1 ne origin1.underlying, origin1)
          origin1 = origin1.underlying
        }
        var origin2 = tp2
        while (origin2.underlying.isInstanceOf[SingletonType]) {
          assert(origin2 ne origin2.underlying, origin2)
          origin2 = origin2.underlying
        }
        ((origin1 ne tp1) || (origin2 ne tp2)) && (origin1 =:= origin2)
      case _ =>
        false
    }) || {
      val tp1n = normalizePlus(tp1)
      val tp2n = normalizePlus(tp2)
      ((tp1n ne tp1) || (tp2n ne tp2)) && isSameType(tp1n, tp2n)
    }
  }
*/
  private def isSameType1(tp1: Type, tp2: Type): Boolean = {
    if ((tp1 eq tp2) ||
        (tp1 eq ErrorType) || (tp1 eq WildcardType) ||
        (tp2 eq ErrorType) || (tp2 eq WildcardType))
      true
    else if ((tp1 eq NoType) || (tp2 eq NoType))
      false
    else if (tp1 eq NoPrefix) // !! I do not see how this would be warranted by the spec
      tp2.typeSymbol.isPackageClass
    else if (tp2 eq NoPrefix) // !! I do not see how this would be warranted by the spec
      tp1.typeSymbol.isPackageClass
    else {
      isSameType2(tp1, tp2) || {
        val tp1n = normalizePlus(tp1)
        val tp2n = normalizePlus(tp2)
        ((tp1n ne tp1) || (tp2n ne tp2)) && isSameType(tp1n, tp2n)
      }
    }
  }

  def isSameType2(tp1: Type, tp2: Type): Boolean = {
    tp1 match {
      case tr1: TypeRef =>
        tp2 match {
          case tr2: TypeRef =>
            return (equalSymsAndPrefixes(tr1.sym, tr1.pre, tr2.sym, tr2.pre) &&
              ((tp1.isHigherKinded && tp2.isHigherKinded && tp1.normalize =:= tp2.normalize) ||
               isSameTypes(tr1.args, tr2.args))) ||
               ((tr1.pre, tr2.pre) match {
                 case (tv @ TypeVar(_,_), _) => tv.registerTypeSelection(tr1.sym, tr2)
                 case (_, tv @ TypeVar(_,_)) => tv.registerTypeSelection(tr2.sym, tr1)
                 case _ => false
               })
          case _: SingleType =>
            return isSameType2(tp2, tp1)  // put singleton type on the left, caught below
          case _ =>
        }
      case tt1: ThisType =>
        tp2 match {
          case tt2: ThisType =>
            if (tt1.sym == tt2.sym) return true
          case _ =>
        }
      case st1: SingleType =>
        tp2 match {
          case st2: SingleType =>
            if (equalSymsAndPrefixes(st1.sym, st1.pre, st2.sym, st2.pre)) return true
          case TypeRef(pre2, sym2, Nil) =>
            if (sym2.isModuleClass && equalSymsAndPrefixes(st1.sym, st1.pre, sym2.sourceModule, pre2)) return true
          case _ =>
        }
      case ct1: ConstantType =>
        tp2 match {
          case ct2: ConstantType =>
            return (ct1.value == ct2.value)
          case _ =>
        }
      case rt1: RefinedType =>
        tp2 match {
          case rt2: RefinedType => //
            def isSubScope(s1: Scope, s2: Scope): Boolean = s2.toList.forall {
              sym2 =>
                var e1 = s1.lookupEntry(sym2.name)
                (e1 ne null) && {
                  val substSym = sym2.info.substThis(sym2.owner, e1.sym.owner)
                  var isEqual = false
                  while (!isEqual && (e1 ne null)) {
                    isEqual = e1.sym.info =:= substSym
                    e1 = s1.lookupNextEntry(e1)
                  }
                  isEqual
                }
            }
            //Console.println("is same? " + tp1 + " " + tp2 + " " + tp1.typeSymbol.owner + " " + tp2.typeSymbol.owner)//DEBUG
            return isSameTypes(rt1.parents, rt2.parents) && {
              val decls1 = rt1.decls
              val decls2 = rt2.decls
              isSubScope(decls1, decls2) && isSubScope(decls2, decls1)
            }
          case _ =>
        }
      case mt1: MethodType =>
        tp2 match {
          case mt2: MethodType =>
            return isSameTypes(mt1.paramTypes, mt2.paramTypes) &&
              mt1.resultType =:= mt2.resultType.substSym(mt2.params, mt1.params) &&
              mt1.isImplicit == mt2.isImplicit
          // note: no case NullaryMethodType(restpe) => return mt1.params.isEmpty && mt1.resultType =:= restpe
          case _ =>
        }
      case NullaryMethodType(restpe1) =>
        tp2 match {
          // note: no case mt2: MethodType => return mt2.params.isEmpty && restpe  =:= mt2.resultType
          case NullaryMethodType(restpe2) =>
            return restpe1 =:= restpe2
          case _ =>
        }
      case PolyType(tparams1, res1) =>
        tp2 match {
          case PolyType(tparams2, res2) =>
//            assert((tparams1 map (_.typeParams.length)) == (tparams2 map (_.typeParams.length)))
              // @M looks like it might suffer from same problem as #2210
              return (
                (sameLength(tparams1, tparams2)) && // corresponds does not check length of two sequences before checking the predicate
                (tparams1 corresponds tparams2)(_.info =:= _.info.substSym(tparams2, tparams1)) &&
                res1 =:= res2.substSym(tparams2, tparams1)
              )
          case _ =>
        }
      case ExistentialType(tparams1, res1) =>
        tp2 match {
          case ExistentialType(tparams2, res2) =>
            // @M looks like it might suffer from same problem as #2210
            return (
              // corresponds does not check length of two sequences before checking the predicate -- faster & needed to avoid crasher in #2956
              sameLength(tparams1, tparams2) &&
              (tparams1 corresponds tparams2)(_.info =:= _.info.substSym(tparams2, tparams1)) &&
              res1 =:= res2.substSym(tparams2, tparams1)
            )
          case _ =>
        }
      case TypeBounds(lo1, hi1) =>
        tp2 match {
          case TypeBounds(lo2, hi2) =>
            return lo1 =:= lo2 && hi1 =:= hi2
          case _ =>
        }
      case BoundedWildcardType(bounds) =>
        return bounds containsType tp2
      case _ =>
    }
    tp2 match {
      case BoundedWildcardType(bounds) =>
        return bounds containsType tp1
      case _ =>
    }
    tp1 match {
      case tv @ TypeVar(_,_) =>
        return tv.registerTypeEquality(tp2, typeVarLHS = true)
      case _ =>
    }
    tp2 match {
      case tv @ TypeVar(_,_) =>
        return tv.registerTypeEquality(tp1, typeVarLHS = false)
      case _ =>
    }
    tp1 match {
      case _: AnnotatedType =>
        return annotationsConform(tp1, tp2) && annotationsConform(tp2, tp1) && tp1.withoutAnnotations =:= tp2.withoutAnnotations
      case _ =>
    }
    tp2 match {
      case _: AnnotatedType =>
        return annotationsConform(tp1, tp2) && annotationsConform(tp2, tp1) && tp1.withoutAnnotations =:= tp2.withoutAnnotations
      case _ =>
    }
    tp1 match {
      case _: SingletonType =>
        tp2 match {
          case _: SingletonType =>
            def chaseDealiasedUnderlying(tp: Type): Type = {
              var origin = tp
              var next = origin.underlying.dealias
              while (next.isInstanceOf[SingletonType]) {
                assert(origin ne next, origin)
                origin = next
                next = origin.underlying.dealias
              }
              origin
            }
            val origin1 = chaseDealiasedUnderlying(tp1)
            val origin2 = chaseDealiasedUnderlying(tp2)
            ((origin1 ne tp1) || (origin2 ne tp2)) && (origin1 =:= origin2)
          case _ =>
            false
        }
      case _ =>
        false
    }
  }

  /** Are `tps1` and `tps2` lists of pairwise equivalent types? */
  def isSameTypes(tps1: List[Type], tps2: List[Type]): Boolean = (tps1 corresponds tps2)(_ =:= _)

  /** True if two lists have the same length.  Since calling length on linear sequences
   *  is O(n), it is an inadvisable way to test length equality.
   */
  final def sameLength(xs1: List[_], xs2: List[_]) = compareLengths(xs1, xs2) == 0
  @tailrec final def compareLengths(xs1: List[_], xs2: List[_]): Int =
    if (xs1.isEmpty) { if (xs2.isEmpty) 0 else -1 }
    else if (xs2.isEmpty) 1
    else compareLengths(xs1.tail, xs2.tail)

  /** Again avoiding calling length, but the lengthCompare interface is clunky.
   */
  final def hasLength(xs: List[_], len: Int) = xs.lengthCompare(len) == 0

  private val pendingSubTypes = new mutable.HashSet[SubTypePair]
  private var basetypeRecursions: Int = 0
  private val pendingBaseTypes = new mutable.HashSet[Type]

  def isSubType(tp1: Type, tp2: Type): Boolean = isSubType(tp1, tp2, AnyDepth)

  def isSubType(tp1: Type, tp2: Type, depth: Int): Boolean = try {
    subsametypeRecursions += 1

    //OPT cutdown on Function0 allocation
    //was:
//    undoLog undoUnless { // if subtype test fails, it should not affect constraints on typevars
//      if (subsametypeRecursions >= LogPendingSubTypesThreshold) {
//        val p = new SubTypePair(tp1, tp2)
//        if (pendingSubTypes(p))
//          false
//        else
//          try {
//            pendingSubTypes += p
//            isSubType2(tp1, tp2, depth)
//          } finally {
//            pendingSubTypes -= p
//          }
//      } else {
//        isSubType2(tp1, tp2, depth)
//      }
//    }

    undoLog.lock()
    try {
      val before = undoLog.log
      var result = false

      try result = { // if subtype test fails, it should not affect constraints on typevars
        if (subsametypeRecursions >= LogPendingSubTypesThreshold) {
          val p = new SubTypePair(tp1, tp2)
          if (pendingSubTypes(p))
            false
          else
            try {
              pendingSubTypes += p
              isSubType2(tp1, tp2, depth)
            } finally {
              pendingSubTypes -= p
            }
        } else {
          isSubType2(tp1, tp2, depth)
        }
      } finally if (!result) undoLog.undoTo(before)

      result
    } finally undoLog.unlock()
  } finally {
    subsametypeRecursions -= 1
    // XXX AM TODO: figure out when it is safe and needed to clear the log -- the commented approach below is too eager (it breaks #3281, #3866)
    // it doesn't help to keep separate recursion counts for the three methods that now share it
    // if (subsametypeRecursions == 0) undoLog.clear()
  }

  /** Does this type have a prefix that begins with a type variable,
   *  or is it a refinement type? For type prefixes that fulfil this condition,
   *  type selections with the same name of equal (as determined by `=:=`) prefixes are
   *  considered equal in regard to `=:=`.
   */
  def beginsWithTypeVarOrIsRefined(tp: Type): Boolean = tp match {
    case SingleType(pre, sym) =>
      !(sym hasFlag PACKAGE) && beginsWithTypeVarOrIsRefined(pre)
    case tv@TypeVar(_, constr) =>
      !tv.instValid || beginsWithTypeVarOrIsRefined(constr.inst)
    case RefinedType(_, _) =>
      true
    case _ =>
      false
  }

  @deprecated("The compiler doesn't use this so you shouldn't either - it will be removed", "2.10.0")
  def instTypeVar(tp: Type): Type = tp match {
    case TypeRef(pre, sym, args) =>
      copyTypeRef(tp, instTypeVar(pre), sym, args)
    case SingleType(pre, sym) =>
      singleType(instTypeVar(pre), sym)
    case TypeVar(_, constr) =>
      instTypeVar(constr.inst)
    case _ =>
      tp
  }

  def isErrorOrWildcard(tp: Type) = (tp eq ErrorType) || (tp eq WildcardType)

  def isSingleType(tp: Type) = tp match {
    case ThisType(_) | SuperType(_, _) | SingleType(_, _) => true
    case _ => false
  }

  def isConstantType(tp: Type) = tp match {
    case ConstantType(_) => true
    case _ => false
  }

  /** This is defined and named as it is because the goal is to exclude source
   *  level types which are not value types (e.g. MethodType) without excluding
   *  necessary internal types such as WildcardType.  There are also non-value
   *  types which can be used as type arguments (e.g. type constructors.)
   */
  def isUseableAsTypeArg(tp: Type) = (
       isInternalTypeUsedAsTypeArg(tp)  // the subset of internal types which can be type args
    || isHKTypeRef(tp)                  // not a value type, but ok as a type arg
    || isValueElseNonValue(tp)          // otherwise only value types
  )

  private def isHKTypeRef(tp: Type) = tp match {
    case TypeRef(_, sym, Nil) => tp.isHigherKinded
    case _                    => false
  }
  @tailrec final def isUseableAsTypeArgs(tps: List[Type]): Boolean = tps match {
    case Nil     => true
    case x :: xs => isUseableAsTypeArg(x) && isUseableAsTypeArgs(xs)
  }

  /** The "third way", types which are neither value types nor
   *  non-value types as defined in the SLS, further divided into
   *  types which are used internally in type applications and
   *  types which are not.
   */
  private def isInternalTypeNotUsedAsTypeArg(tp: Type): Boolean = tp match {
    case AntiPolyType(pre, targs)            => true
    case ClassInfoType(parents, defs, clazz) => true
    case DeBruijnIndex(level, index, args)   => true
    case ErasedValueType(tref)               => true
    case NoPrefix                            => true
    case NoType                              => true
    case SuperType(thistpe, supertpe)        => true
    case TypeBounds(lo, hi)                  => true
    case _                                   => false
  }
  private def isInternalTypeUsedAsTypeArg(tp: Type): Boolean = tp match {
    case WildcardType           => true
    case BoundedWildcardType(_) => true
    case ErrorType              => true
    case _: TypeVar             => true
    case _                      => false
  }
  private def isAlwaysValueType(tp: Type) = tp match {
    case RefinedType(_, _)       => true
    case ExistentialType(_, _)   => true
    case ConstantType(_)         => true
    case _                       => false
  }
  private def isAlwaysNonValueType(tp: Type) = tp match {
    case OverloadedType(_, _)          => true
    case NullaryMethodType(_)          => true
    case MethodType(_, _)              => true
    case PolyType(_, MethodType(_, _)) => true
    case _                             => false
  }
  /** Should be called only with types for which a clear true/false answer
   *  can be given: true == value type, false == non-value type.  Otherwise,
   *  an exception is thrown.
   */
  private def isValueElseNonValue(tp: Type): Boolean = tp match {
    case tp if isAlwaysValueType(tp)           => true
    case tp if isAlwaysNonValueType(tp)        => false
    case AnnotatedType(_, underlying, _)       => isValueElseNonValue(underlying)
    case SingleType(_, sym)                    => sym.isValue           // excludes packages and statics
    case TypeRef(_, _, _) if tp.isHigherKinded => false                 // excludes type constructors
    case ThisType(sym)                         => !sym.isPackageClass   // excludes packages
    case TypeRef(_, sym, _)                    => !sym.isPackageClass   // excludes packages
    case PolyType(_, _)                        => true                  // poly-methods excluded earlier
    case tp                                    => sys.error("isValueElseNonValue called with third-way type " + tp)
  }

  /** SLS 3.2, Value Types
   *  Is the given type definitely a value type? A true result means
   *  it verifiably is, but a false result does not mean it is not,
   *  only that it cannot be assured.  To avoid false positives, this
   *  defaults to false, but since Type is not sealed, one should take
   *  a false answer with a grain of salt.  This method may be primarily
   *  useful as documentation; it is likely that !isNonValueType(tp)
   *  will serve better than isValueType(tp).
   */
  def isValueType(tp: Type) = isValueElseNonValue(tp)

  /** SLS 3.3, Non-Value Types
   *  Is the given type definitely a non-value type, as defined in SLS 3.3?
   *  The specification-enumerated non-value types are method types, polymorphic
   *  method types, and type constructors.  Supplements to the specified set of
   *  non-value types include: types which wrap non-value symbols (packages
   *  abd statics), overloaded types. Varargs and by-name types T* and (=>T) are
   *  not designated non-value types because there is code which depends on using
   *  them as type arguments, but their precise status is unclear.
   */
  def isNonValueType(tp: Type) = !isValueElseNonValue(tp)

  def isNonRefinementClassType(tpe: Type) = tpe match {
    case SingleType(_, sym) => sym.isModuleClass
    case TypeRef(_, sym, _) => sym.isClass && !sym.isRefinementClass
    case ErrorType          => true
    case _                  => false
  }

  // @assume tp1.isHigherKinded || tp2.isHigherKinded
  def isHKSubType0(tp1: Type, tp2: Type, depth: Int): Boolean = (
    tp1.typeSymbol == NothingClass
    ||
    tp2.typeSymbol == AnyClass // @M Any and Nothing are super-type resp. subtype of every well-kinded type
    || // @M! normalize reduces higher-kinded case to PolyType's
    ((tp1.normalize.withoutAnnotations , tp2.normalize.withoutAnnotations) match {
      case (PolyType(tparams1, res1), PolyType(tparams2, res2)) => // @assume tp1.isHigherKinded && tp2.isHigherKinded (as they were both normalized to PolyType)
        sameLength(tparams1, tparams2) && {
          if (tparams1.head.owner.isMethod) {  // fast-path: polymorphic method type -- type params cannot be captured
            (tparams1 corresponds tparams2)((p1, p2) => p2.info.substSym(tparams2, tparams1) <:< p1.info) &&
            res1 <:< res2.substSym(tparams2, tparams1)
          } else { // normalized higher-kinded type
            //@M for an example of why we need to generate fresh symbols, see neg/tcpoly_ticket2101.scala
            val tpsFresh = cloneSymbols(tparams1)

            (tparams1 corresponds tparams2)((p1, p2) =>
              p2.info.substSym(tparams2, tpsFresh) <:< p1.info.substSym(tparams1, tpsFresh)) &&
            res1.substSym(tparams1, tpsFresh) <:< res2.substSym(tparams2, tpsFresh)

            //@M the forall in the previous test could be optimised to the following,
            // but not worth the extra complexity since it only shaves 1s from quick.comp
            //   (List.forall2(tpsFresh/*optimisation*/, tparams2)((p1, p2) =>
            //   p2.info.substSym(tparams2, tpsFresh) <:< p1.info /*optimisation, == (p1 from tparams1).info.substSym(tparams1, tpsFresh)*/) &&
            // this optimisation holds because inlining cloneSymbols in `val tpsFresh = cloneSymbols(tparams1)` gives:
            // val tpsFresh = tparams1 map (_.cloneSymbol)
            // for (tpFresh <- tpsFresh) tpFresh.setInfo(tpFresh.info.substSym(tparams1, tpsFresh))
        }
      } && annotationsConform(tp1.normalize, tp2.normalize)
      case (_, _) => false // @assume !tp1.isHigherKinded || !tp2.isHigherKinded
      // --> thus, cannot be subtypes (Any/Nothing has already been checked)
    }))

  def isSubArgs(tps1: List[Type], tps2: List[Type], tparams: List[Symbol], depth: Int): Boolean = {
    def isSubArg(t1: Type, t2: Type, variance: Int) =
      (variance > 0 || isSubType(t2, t1, depth)) &&
      (variance < 0 || isSubType(t1, t2, depth))
    corresponds3(tps1, tps2, tparams map (_.variance))(isSubArg)
  }

  def differentOrNone(tp1: Type, tp2: Type) = if (tp1 eq tp2) NoType else tp1

  /** Does type `tp1` conform to `tp2`? */
  private def isSubType2(tp1: Type, tp2: Type, depth: Int): Boolean = {
    if ((tp1 eq tp2) || isErrorOrWildcard(tp1) || isErrorOrWildcard(tp2)) return true
    if ((tp1 eq NoType) || (tp2 eq NoType)) return false
    if (tp1 eq NoPrefix) return (tp2 eq NoPrefix) || tp2.typeSymbol.isPackageClass // !! I do not see how the "isPackageClass" would be warranted by the spec
    if (tp2 eq NoPrefix) return tp1.typeSymbol.isPackageClass
    if (isSingleType(tp1) && isSingleType(tp2) || isConstantType(tp1) && isConstantType(tp2)) return tp1 =:= tp2
    if (tp1.isHigherKinded || tp2.isHigherKinded) return isHKSubType0(tp1, tp2, depth)

    /** First try, on the right:
     *   - unwrap Annotated types, BoundedWildcardTypes,
     *   - bind TypeVars  on the right, if lhs is not Annotated nor BoundedWildcard
     *   - handle common cases for first-kind TypeRefs on both sides as a fast path.
     */
    def firstTry = tp2 match {
      // fast path: two typerefs, none of them HK
      case tr2: TypeRef =>
        tp1 match {
          case tr1: TypeRef =>
            val sym1 = tr1.sym
            val sym2 = tr2.sym
            val pre1 = tr1.pre
            val pre2 = tr2.pre
            (((if (sym1 == sym2) phase.erasedTypes || sym1.owner.hasPackageFlag || isSubType(pre1, pre2, depth)
               else (sym1.name == sym2.name && !sym1.isModuleClass && !sym2.isModuleClass &&
                     (isUnifiable(pre1, pre2) ||
                      isSameSpecializedSkolem(sym1, sym2, pre1, pre2) ||
                      sym2.isAbstractType && isSubPre(pre1, pre2, sym2)))) &&
                    isSubArgs(tr1.args, tr2.args, sym1.typeParams, depth))
             ||
             sym2.isClass && {
               val base = tr1 baseType sym2
               (base ne tr1) && isSubType(base, tr2, depth)
             }
             ||
             thirdTryRef(tr1, tr2))
          case _ =>
            secondTry
        }
      case AnnotatedType(_, _, _) =>
        isSubType(tp1.withoutAnnotations, tp2.withoutAnnotations, depth) &&
        annotationsConform(tp1, tp2)
      case BoundedWildcardType(bounds) =>
        isSubType(tp1, bounds.hi, depth)
      case tv2 @ TypeVar(_, constr2) =>
        tp1 match {
          case AnnotatedType(_, _, _) | BoundedWildcardType(_) =>
            secondTry
          case _ =>
            tv2.registerBound(tp1, true)
        }
      case _ =>
        secondTry
    }

    /** Second try, on the left:
     *   - unwrap AnnotatedTypes, BoundedWildcardTypes,
     *   - bind typevars,
     *   - handle existential types by skolemization.
     */
    def secondTry = tp1 match {
      case AnnotatedType(_, _, _) =>
        isSubType(tp1.withoutAnnotations, tp2.withoutAnnotations, depth) &&
        annotationsConform(tp1, tp2)
      case BoundedWildcardType(bounds) =>
        isSubType(tp1.bounds.lo, tp2, depth)
      case tv @ TypeVar(_,_) =>
        tv.registerBound(tp2, false)
      case ExistentialType(_, _) =>
        try {
          skolemizationLevel += 1
          isSubType(tp1.skolemizeExistential, tp2, depth)
        } finally {
          skolemizationLevel -= 1
        }
      case _ =>
        thirdTry
    }

    def thirdTryRef(tp1: Type, tp2: TypeRef): Boolean = {
      val sym2 = tp2.sym
      sym2 match {
        case NotNullClass => tp1.isNotNull
        case SingletonClass => tp1.isStable || fourthTry
        case _: ClassSymbol =>
          if (isRaw(sym2, tp2.args))
            isSubType(tp1, rawToExistential(tp2), depth)
          else if (sym2.name == tpnme.REFINE_CLASS_NAME)
            isSubType(tp1, sym2.info, depth)
          else
            fourthTry
        case _: TypeSymbol =>
          if (sym2 hasFlag DEFERRED) {
            val tp2a = tp2.bounds.lo
            isDifferentTypeConstructor(tp2, tp2a) &&
            isSubType(tp1, tp2a, depth) ||
            fourthTry
          } else {
            isSubType(tp1.normalize, tp2.normalize, depth)
          }
        case _ =>
          fourthTry
      }
    }

    /** Third try, on the right:
     *   - decompose refined types.
     *   - handle typerefs, existentials, and notnull types.
     *   - handle left+right method types, polytypes, typebounds
     */
    def thirdTry = tp2 match {
      case tr2: TypeRef =>
        thirdTryRef(tp1, tr2)
      case rt2: RefinedType =>
        (rt2.parents forall (isSubType(tp1, _, depth))) &&
        (rt2.decls forall (specializesSym(tp1, _, depth)))
      case et2: ExistentialType =>
        et2.withTypeVars(isSubType(tp1, _, depth), depth) || fourthTry
      case nn2: NotNullType =>
        tp1.isNotNull && isSubType(tp1, nn2.underlying, depth)
      case mt2: MethodType =>
        tp1 match {
          case mt1 @ MethodType(params1, res1) =>
            val params2 = mt2.params
            val res2 = mt2.resultType
            (sameLength(params1, params2) &&
             mt1.isImplicit == mt2.isImplicit &&
             matchingParams(params1, params2, mt1.isJava, mt2.isJava) &&
             isSubType(res1, res2.substSym(params2, params1), depth))
          // TODO: if mt1.params.isEmpty, consider NullaryMethodType?
          case _ =>
            false
        }
      case pt2 @ NullaryMethodType(_) =>
        tp1 match {
          // TODO: consider MethodType mt for which mt.params.isEmpty??
          case pt1 @ NullaryMethodType(_) =>
            isSubType(pt1.resultType, pt2.resultType, depth)
          case _ =>
            false
        }
      case TypeBounds(lo2, hi2) =>
        tp1 match {
          case TypeBounds(lo1, hi1) =>
            isSubType(lo2, lo1, depth) && isSubType(hi1, hi2, depth)
          case _ =>
            false
        }
      case _ =>
        fourthTry
    }

    /** Fourth try, on the left:
     *   - handle typerefs, refined types, notnull and singleton types.
     */
    def fourthTry = tp1 match {
      case tr1 @ TypeRef(pre1, sym1, _) =>
        sym1 match {
          case NothingClass => true
          case NullClass =>
            tp2 match {
              case TypeRef(_, sym2, _) =>
                containsNull(sym2)
              case _ =>
                isSingleType(tp2) && isSubType(tp1, tp2.widen, depth)
            }
          case _: ClassSymbol =>
            if (isRaw(sym1, tr1.args))
              isSubType(rawToExistential(tp1), tp2, depth)
            else if (sym1.isModuleClass) tp2 match {
              case SingleType(pre2, sym2) => equalSymsAndPrefixes(sym1.sourceModule, pre1, sym2, pre2)
              case _                      => false
            }
            else if (sym1.isRefinementClass)
              isSubType(sym1.info, tp2, depth)
            else false

          case _: TypeSymbol =>
            if (sym1 hasFlag DEFERRED) {
              val tp1a = tp1.bounds.hi
              isDifferentTypeConstructor(tp1, tp1a) && isSubType(tp1a, tp2, depth)
            } else {
              isSubType(tp1.normalize, tp2.normalize, depth)
            }
          case _ =>
            false
        }
      case RefinedType(parents1, _) =>
        parents1 exists (isSubType(_, tp2, depth))
      case _: SingletonType | _: NotNullType =>
        isSubType(tp1.underlying, tp2, depth)
      case _ =>
        false
    }

    firstTry
  }

  private def containsNull(sym: Symbol): Boolean =
    sym.isClass && sym != NothingClass &&
    !(sym isNonBottomSubClass AnyValClass) &&
    !(sym isNonBottomSubClass NotNullClass)

  /** Are `tps1` and `tps2` lists of equal length such that all elements
   *  of `tps1` conform to corresponding elements of `tps2`?
   */
  def isSubTypes(tps1: List[Type], tps2: List[Type]): Boolean = (tps1 corresponds tps2)(_ <:< _)

  /** Does type `tp` implement symbol `sym` with same or
   *  stronger type? Exact only if `sym` is a member of some
   *  refinement type, otherwise we might return false negatives.
   */
  def specializesSym(tp: Type, sym: Symbol): Boolean =
    specializesSym(tp, sym, AnyDepth)

  def specializesSym(tp: Type, sym: Symbol, depth: Int): Boolean =
    tp.typeSymbol == NothingClass ||
    tp.typeSymbol == NullClass && containsNull(sym.owner) || {
      def specializedBy(membr: Symbol): Boolean =
        membr == sym || specializesSym(tp.narrow, membr, sym.owner.thisType, sym, depth)
      val member = tp.nonPrivateMember(sym.name)
      if (member eq NoSymbol) false
      else if (member.isOverloaded) member.alternatives exists specializedBy
      else specializedBy(member)
      // was
      // (tp.nonPrivateMember(sym.name).alternatives exists
      //   (alt => sym == alt || specializesSym(tp.narrow, alt, sym.owner.thisType, sym, depth)))
    }

  /** Does member `sym1` of `tp1` have a stronger type
   *  than member `sym2` of `tp2`?
   */
  private def specializesSym(tp1: Type, sym1: Symbol, tp2: Type, sym2: Symbol, depth: Int): Boolean = {
    val info1 = tp1.memberInfo(sym1)
    val info2 = tp2.memberInfo(sym2).substThis(tp2.typeSymbol, tp1)
    //System.out.println("specializes "+tp1+"."+sym1+":"+info1+sym1.locationString+" AND "+tp2+"."+sym2+":"+info2)//DEBUG
    (    sym2.isTerm && isSubType(info1, info2, depth) && (!sym2.isStable || sym1.isStable)
      || sym2.isAbstractType && {
            val memberTp1 = tp1.memberType(sym1)
            // println("kinds conform? "+(memberTp1, tp1, sym2, kindsConform(List(sym2), List(memberTp1), tp2, sym2.owner)))
            info2.bounds.containsType(memberTp1) &&
            kindsConform(List(sym2), List(memberTp1), tp1, sym1.owner)
        }
      || sym2.isAliasType && tp2.memberType(sym2).substThis(tp2.typeSymbol, tp1) =:= tp1.memberType(sym1) //@MAT ok
    )
  }

  /** A function implementing `tp1` matches `tp2`. */
  final def matchesType(tp1: Type, tp2: Type, alwaysMatchSimple: Boolean): Boolean = {
    def matchesQuantified(tparams1: List[Symbol], tparams2: List[Symbol], res1: Type, res2: Type): Boolean = (
      sameLength(tparams1, tparams2) &&
      matchesType(res1, res2.substSym(tparams2, tparams1), alwaysMatchSimple)
    )
    def lastTry =
      tp2 match {
        case ExistentialType(_, res2) if alwaysMatchSimple =>
          matchesType(tp1, res2, true)
        case MethodType(_, _) =>
          false
        case PolyType(_, _) =>
          false
        case _ =>
          alwaysMatchSimple || tp1 =:= tp2
      }
    tp1 match {
      case mt1 @ MethodType(params1, res1) =>
        tp2 match {
          case mt2 @ MethodType(params2, res2) =>
            // sameLength(params1, params2) was used directly as pre-screening optimization (now done by matchesQuantified -- is that ok, performancewise?)
            mt1.isImplicit == mt2.isImplicit &&
            matchingParams(params1, params2, mt1.isJava, mt2.isJava) &&
            matchesQuantified(params1, params2, res1, res2)
          case NullaryMethodType(res2) =>
            if (params1.isEmpty) matchesType(res1, res2, alwaysMatchSimple)
            else matchesType(tp1, res2, alwaysMatchSimple)
          case ExistentialType(_, res2) =>
            alwaysMatchSimple && matchesType(tp1, res2, true)
          case TypeRef(_, sym, Nil) =>
            params1.isEmpty && sym.isModuleClass && matchesType(res1, tp2, alwaysMatchSimple)
          case _ =>
            false
        }
      case mt1 @ NullaryMethodType(res1) =>
        tp2 match {
          case mt2 @ MethodType(Nil, res2)  => // could never match if params nonEmpty, and !mt2.isImplicit is implied by empty param list
            matchesType(res1, res2, alwaysMatchSimple)
          case NullaryMethodType(res2) =>
            matchesType(res1, res2, alwaysMatchSimple)
          case ExistentialType(_, res2) =>
            alwaysMatchSimple && matchesType(tp1, res2, true)
          case TypeRef(_, sym, Nil) if sym.isModuleClass =>
            matchesType(res1, tp2, alwaysMatchSimple)
          case _ =>
            matchesType(res1, tp2, alwaysMatchSimple)
        }
      case PolyType(tparams1, res1) =>
        tp2 match {
          case PolyType(tparams2, res2) =>
            if ((tparams1 corresponds tparams2)(_ eq _))
              matchesType(res1, res2, alwaysMatchSimple)
            else
              matchesQuantified(tparams1, tparams2, res1, res2)
          case ExistentialType(_, res2) =>
            alwaysMatchSimple && matchesType(tp1, res2, true)
          case _ =>
            false // remember that tparams1.nonEmpty is now an invariant of PolyType
        }
      case ExistentialType(tparams1, res1) =>
        tp2 match {
          case ExistentialType(tparams2, res2) =>
            matchesQuantified(tparams1, tparams2, res1, res2)
          case _ =>
            if (alwaysMatchSimple) matchesType(res1, tp2, true)
            else lastTry
        }
      case TypeRef(_, sym, Nil) if sym.isModuleClass =>
        tp2 match {
          case MethodType(Nil, res2)   => matchesType(tp1, res2, alwaysMatchSimple)
          case NullaryMethodType(res2) => matchesType(tp1, res2, alwaysMatchSimple)
          case _                       => lastTry
        }
      case _ =>
        lastTry
    }
  }

/** matchesType above is an optimized version of the following implementation:

  def matchesType2(tp1: Type, tp2: Type, alwaysMatchSimple: Boolean): Boolean = {
    def matchesQuantified(tparams1: List[Symbol], tparams2: List[Symbol], res1: Type, res2: Type): Boolean =
      tparams1.length == tparams2.length &&
      matchesType(res1, res2.substSym(tparams2, tparams1), alwaysMatchSimple)
    (tp1, tp2) match {
      case (MethodType(params1, res1), MethodType(params2, res2)) =>
        params1.length == params2.length && // useful pre-secreening optimization
        matchingParams(params1, params2, tp1.isInstanceOf[JavaMethodType], tp2.isInstanceOf[JavaMethodType]) &&
        matchesType(res1, res2, alwaysMatchSimple) &&
        tp1.isImplicit == tp2.isImplicit
      case (PolyType(tparams1, res1), PolyType(tparams2, res2)) =>
        matchesQuantified(tparams1, tparams2, res1, res2)
      case (NullaryMethodType(rtp1), MethodType(List(), rtp2)) =>
        matchesType(rtp1, rtp2, alwaysMatchSimple)
      case (MethodType(List(), rtp1), NullaryMethodType(rtp2)) =>
        matchesType(rtp1, rtp2, alwaysMatchSimple)
      case (ExistentialType(tparams1, res1), ExistentialType(tparams2, res2)) =>
        matchesQuantified(tparams1, tparams2, res1, res2)
      case (ExistentialType(_, res1), _) if alwaysMatchSimple =>
        matchesType(res1, tp2, alwaysMatchSimple)
      case (_, ExistentialType(_, res2)) if alwaysMatchSimple =>
        matchesType(tp1, res2, alwaysMatchSimple)
      case (NullaryMethodType(rtp1), _) =>
        matchesType(rtp1, tp2, alwaysMatchSimple)
      case (_, NullaryMethodType(rtp2)) =>
        matchesType(tp1, rtp2, alwaysMatchSimple)
      case (MethodType(_, _), _) => false
      case (PolyType(_, _), _)   => false
      case (_, MethodType(_, _)) => false
      case (_, PolyType(_, _))   => false
      case _ =>
        alwaysMatchSimple || tp1 =:= tp2
    }
  }
*/

  /** Are `syms1` and `syms2` parameter lists with pairwise equivalent types? */
  private def matchingParams(syms1: List[Symbol], syms2: List[Symbol], syms1isJava: Boolean, syms2isJava: Boolean): Boolean = syms1 match {
    case Nil =>
      syms2.isEmpty
    case sym1 :: rest1 =>
      syms2 match {
        case Nil =>
          false
        case sym2 :: rest2 =>
          val tp1 = sym1.tpe
          val tp2 = sym2.tpe
          (tp1 =:= tp2 ||
           syms1isJava && tp2.typeSymbol == ObjectClass && tp1.typeSymbol == AnyClass ||
           syms2isJava && tp1.typeSymbol == ObjectClass && tp2.typeSymbol == AnyClass) &&
          matchingParams(rest1, rest2, syms1isJava, syms2isJava)
      }
  }

  /** like map2, but returns list `xs` itself - instead of a copy - if function
   *  `f` maps all elements to themselves.
   */
  def map2Conserve[A <: AnyRef, B](xs: List[A], ys: List[B])(f: (A, B) => A): List[A] =
    if (xs.isEmpty) xs
    else {
      val x1 = f(xs.head, ys.head)
      val xs1 = map2Conserve(xs.tail, ys.tail)(f)
      if ((x1 eq xs.head) && (xs1 eq xs.tail)) xs
      else x1 :: xs1
    }

  /** Solve constraint collected in types `tvars`.
   *
   *  @param tvars      All type variables to be instantiated.
   *  @param tparams    The type parameters corresponding to `tvars`
   *  @param variances  The variances of type parameters; need to reverse
   *                    solution direction for all contravariant variables.
   *  @param upper      When `true` search for max solution else min.
   */
  def solve(tvars: List[TypeVar], tparams: List[Symbol],
            variances: List[Int], upper: Boolean): Boolean =
     solve(tvars, tparams, variances, upper, AnyDepth)

  def solve(tvars: List[TypeVar], tparams: List[Symbol],
            variances: List[Int], upper: Boolean, depth: Int): Boolean = {

    def solveOne(tvar: TypeVar, tparam: Symbol, variance: Int) {
      if (tvar.constr.inst == NoType) {
        val up = if (variance != CONTRAVARIANT) upper else !upper
        tvar.constr.inst = null
        val bound: Type = if (up) tparam.info.bounds.hi else tparam.info.bounds.lo
        //Console.println("solveOne0(tv, tp, v, b)="+(tvar, tparam, variance, bound))
        var cyclic = bound contains tparam
        foreach3(tvars, tparams, variances)((tvar2, tparam2, variance2) => {
          val ok = (tparam2 != tparam) && (
               (bound contains tparam2)
            ||  up && (tparam2.info.bounds.lo =:= tparam.tpeHK)
            || !up && (tparam2.info.bounds.hi =:= tparam.tpeHK)
          )
          if (ok) {
            if (tvar2.constr.inst eq null) cyclic = true
            solveOne(tvar2, tparam2, variance2)
          }
        })
        if (!cyclic) {
          if (up) {
            if (bound.typeSymbol != AnyClass)
              tvar addHiBound bound.instantiateTypeParams(tparams, tvars)
            for (tparam2 <- tparams)
              tparam2.info.bounds.lo.dealias match {
                case TypeRef(_, `tparam`, _) =>
                  tvar addHiBound tparam2.tpeHK.instantiateTypeParams(tparams, tvars)
                case _ =>
              }
          } else {
            if (bound.typeSymbol != NothingClass && bound.typeSymbol != tparam) {
              tvar addLoBound bound.instantiateTypeParams(tparams, tvars)
            }
            for (tparam2 <- tparams)
              tparam2.info.bounds.hi.dealias match {
                case TypeRef(_, `tparam`, _) =>
                  tvar addLoBound tparam2.tpeHK.instantiateTypeParams(tparams, tvars)
                case _ =>
              }
          }
        }
        tvar.constr.inst = NoType // necessary because hibounds/lobounds may contain tvar

        //println("solving "+tvar+" "+up+" "+(if (up) (tvar.constr.hiBounds) else tvar.constr.loBounds)+((if (up) (tvar.constr.hiBounds) else tvar.constr.loBounds) map (_.widen)))

        tvar setInst (
          if (up) {
            if (depth != AnyDepth) glb(tvar.constr.hiBounds, depth) else glb(tvar.constr.hiBounds)
          } else {
            if (depth != AnyDepth) lub(tvar.constr.loBounds, depth) else lub(tvar.constr.loBounds)
          })

        //Console.println("solving "+tvar+" "+up+" "+(if (up) (tvar.constr.hiBounds) else tvar.constr.loBounds)+((if (up) (tvar.constr.hiBounds) else tvar.constr.loBounds) map (_.widen))+" = "+tvar.constr.inst)//@MDEBUG
      }
    }

    // println("solving "+tvars+"/"+tparams+"/"+(tparams map (_.info)))
    foreach3(tvars, tparams, variances)(solveOne)
    tvars forall (tvar => tvar.constr.isWithinBounds(tvar.constr.inst))
  }

  /** Do type arguments `targs` conform to formal parameters `tparams`?
   */
  def isWithinBounds(pre: Type, owner: Symbol, tparams: List[Symbol], targs: List[Type]): Boolean = {
    var bounds = instantiatedBounds(pre, owner, tparams, targs)
    if (targs exists typeHasAnnotations)
      bounds = adaptBoundsToAnnotations(bounds, tparams, targs)
    (bounds corresponds targs)(boundsContainType)
  }

  def instantiatedBounds(pre: Type, owner: Symbol, tparams: List[Symbol], targs: List[Type]): List[TypeBounds] =
    tparams map (_.info.asSeenFrom(pre, owner).instantiateTypeParams(tparams, targs).bounds)

// Lubs and Glbs ---------------------------------------------------------

  private def printLubMatrix(btsMap: Map[Type, List[Type]], depth: Int) {
    import util.TableDef
    import TableDef.Column
    def str(tp: Type) = {
      if (tp == NoType) ""
      else {
        val s = ("" + tp).replaceAll("""[\w.]+\.(\w+)""", "$1")
        if (s.length < 60) s
        else (s take 57) + "..."
      }
    }

    val sorted       = btsMap.toList.sortWith((x, y) => x._1.typeSymbol isLess y._1.typeSymbol)
    val maxSeqLength = sorted.map(_._2.size).max
    val padded       = sorted map (_._2.padTo(maxSeqLength, NoType))
    val transposed   = padded.transpose

    val columns: List[Column[List[Type]]] = mapWithIndex(sorted) {
      case ((k, v), idx) =>
        Column(str(k), (xs: List[Type]) => str(xs(idx)), true)
    }

    val tableDef = TableDef(columns: _*)
    val formatted = tableDef.table(transposed)
    println("** Depth is " + depth + "\n" + formatted)
  }

  /** From a list of types, find any which take type parameters
   *  where the type parameter bounds contain references to other
   *  any types in the list (including itself.)
   *
   *  @return List of symbol pairs holding the recursive type
   *    parameter and the parameter which references it.
   */
  def findRecursiveBounds(ts: List[Type]): List[(Symbol, Symbol)] = {
    if (ts.isEmpty) Nil
    else {
      val sym = ts.head.typeSymbol
      require(ts.tail forall (_.typeSymbol == sym), ts)
      for (p <- sym.typeParams ; in <- sym.typeParams ; if in.info.bounds contains p) yield
        p -> in
    }
  }

  /** Given a matrix `tsBts` whose columns are basetype sequences (and the symbols `tsParams` that should be interpreted as type parameters in this matrix),
   * compute its least sorted upwards closed upper bound relative to the following ordering <= between lists of types:
   *
   *    xs <= ys   iff   forall y in ys exists x in xs such that x <: y
   *
   *  @arg tsParams for each type in the original list of types `ts0`, its list of type parameters (if that type is a type constructor)
   *                (these type parameters may be referred to by type arguments in the BTS column of those types,
   *                and must be interpreted as bound variables; i.e., under a type lambda that wraps the types that refer to these type params)
   *  @arg tsBts    a matrix whose columns are basetype sequences
   *                the first row is the original list of types for which we're computing the lub
   *                  (except that type constructors have been applied to their dummyArgs)
   *  @See baseTypeSeq  for a definition of sorted and upwards closed.
   */
  private def lubList(ts: List[Type], depth: Int): List[Type] = {
    var lubListDepth = 0
    // This catches some recursive situations which would otherwise
    // befuddle us, e.g. pos/hklub0.scala
    def isHotForTs(xs: List[Type]) = ts exists (_.typeParams == xs.map(_.typeSymbol))

    def elimHigherOrderTypeParam(tp: Type) = tp match {
      case TypeRef(_, _, args) if args.nonEmpty && isHotForTs(args) =>
        logResult("Retracting dummies from " + tp + " in lublist")(tp.typeConstructor)
      case _ => tp
    }
    // pretypes is a tail-recursion-preserving accumulator.
    @annotation.tailrec def loop(pretypes: List[Type], tsBts: List[List[Type]]): List[Type] = {
      lubListDepth += 1

      if (tsBts.isEmpty || (tsBts exists typeListIsEmpty)) pretypes.reverse
      else if (tsBts.tail.isEmpty) pretypes.reverse ++ tsBts.head
      else {
        // ts0 is the 1-dimensional frontier of symbols cutting through 2-dimensional tsBts.
        // Invariant: all symbols "under" (closer to the first row) the frontier
        // are smaller (according to _.isLess) than the ones "on and beyond" the frontier
        val ts0     = tsBts map (_.head)

        // Is the frontier made up of types with the same symbol?
        val isUniformFrontier = (ts0: @unchecked) match {
          case t :: ts  => ts forall (_.typeSymbol == t.typeSymbol)
        }

        // Produce a single type for this frontier by merging the prefixes and arguments of those
        // typerefs that share the same symbol: that symbol is the current maximal symbol for which
        // the invariant holds, i.e., the one that conveys most information regarding subtyping. Before
        // merging, strip targs that refer to bound tparams (when we're computing the lub of type
        // constructors.) Also filter out all types that are a subtype of some other type.
        if (isUniformFrontier) {
          val fbounds     = findRecursiveBounds(ts0) map (_._2)
          val tcLubList   = typeConstructorLubList(ts0)
          def isRecursive(tp: Type) = tp.typeSymbol.typeParams exists fbounds.contains

          val ts1 = ts0 map { t =>
            if (isRecursive(t)) {
              tcLubList map (t baseType _.typeSymbol) find (t => !isRecursive(t)) match {
                case Some(tp) => logResult(s"Breaking recursion in lublist, substituting weaker type.\n  Was: $t\n  Now")(tp)
                case _        => t
              }
            }
            else t
          }
          val tails = tsBts map (_.tail)
          mergePrefixAndArgs(elimSub(ts1, depth) map elimHigherOrderTypeParam, 1, depth) match {
            case Some(tp) => loop(tp :: pretypes, tails)
            case _        => loop(pretypes, tails)
          }
        }
        else {
          // frontier is not uniform yet, move it beyond the current minimal symbol;
          // lather, rinSe, repeat
          val sym    = minSym(ts0)
          val newtps = tsBts map (ts => if (ts.head.typeSymbol == sym) ts.tail else ts)
          if (printLubs) {
            val str = (newtps.zipWithIndex map { case (tps, idx) =>
              tps.map("        " + _ + "\n").mkString("   (" + idx + ")\n", "", "\n")
            }).mkString("")

            println("Frontier(\n" + str + ")")
            printLubMatrix((ts zip tsBts).toMap, lubListDepth)
          }

          loop(pretypes, newtps)
        }
      }
    }

    val initialBTSes = ts map (_.baseTypeSeq.toList)
    if (printLubs)
      printLubMatrix((ts zip initialBTSes).toMap, depth)

    loop(Nil, initialBTSes)
  }

  /** The minimal symbol of a list of types (as determined by `Symbol.isLess`). */
  private def minSym(tps: List[Type]): Symbol =
    (tps.head.typeSymbol /: tps.tail) {
      (sym1, tp2) => if (tp2.typeSymbol isLess sym1) tp2.typeSymbol else sym1
    }

  /** A minimal type list which has a given list of types as its base type sequence */
  def spanningTypes(ts: List[Type]): List[Type] = ts match {
    case List() => List()
    case first :: rest =>
      first :: spanningTypes(
        rest filter (t => !first.typeSymbol.isSubClass(t.typeSymbol)))
  }

  /** Eliminate from list of types all elements which are a supertype
   *  of some other element of the list. */
  private def elimSuper(ts: List[Type]): List[Type] = ts match {
    case List() => List()
    case List(t) => List(t)
    case t :: ts1 =>
      val rest = elimSuper(ts1 filter (t1 => !(t <:< t1)))
      if (rest exists (t1 => t1 <:< t)) rest else t :: rest
  }

  def elimAnonymousClass(t: Type) = t match {
    case TypeRef(pre, clazz, Nil) if clazz.isAnonymousClass =>
      clazz.classBound.asSeenFrom(pre, clazz.owner)
    case _ =>
      t
  }
  def elimRefinement(t: Type) = t match {
    case RefinedType(parents, decls) if !decls.isEmpty => intersectionType(parents)
    case _                                             => t
  }

  /** Eliminate from list of types all elements which are a subtype
   *  of some other element of the list. */
  private def elimSub(ts: List[Type], depth: Int): List[Type] = {
    def elimSub0(ts: List[Type]): List[Type] = ts match {
      case List() => List()
      case List(t) => List(t)
      case t :: ts1 =>
        val rest = elimSub0(ts1 filter (t1 => !isSubType(t1, t, decr(depth))))
        if (rest exists (t1 => isSubType(t, t1, decr(depth)))) rest else t :: rest
    }
    val ts0 = elimSub0(ts)
    if (ts0.isEmpty || ts0.tail.isEmpty) ts0
    else {
      val ts1 = ts0 mapConserve (t => elimAnonymousClass(t.underlying))
      if (ts1 eq ts0) ts0
      else elimSub(ts1, depth)
    }
  }

  private def stripExistentialsAndTypeVars(ts: List[Type]): (List[Type], List[Symbol]) = {
    val quantified = ts flatMap {
      case ExistentialType(qs, _) => qs
      case t => List()
    }
    def stripType(tp: Type) = tp match {
      case ExistentialType(_, res) =>
        res
      case tv@TypeVar(_, constr) =>
        if (tv.instValid) constr.inst
        else if (tv.untouchable) tv
        else abort("trying to do lub/glb of typevar "+tp)
      case t => t
    }
    val strippedTypes = ts mapConserve stripType
    (strippedTypes, quantified)
  }

  def weakLub(ts: List[Type]) =
    if (ts.nonEmpty && (ts forall isNumericValueType)) (numericLub(ts), true)
    else if (ts exists typeHasAnnotations)
      (annotationsLub(lub(ts map (_.withoutAnnotations)), ts), true)
    else (lub(ts), false)

  def weakGlb(ts: List[Type]) = {
    if (ts.nonEmpty && (ts forall isNumericValueType)) {
      val nglb = numericGlb(ts)
      if (nglb != NoType) (nglb, true)
      else (glb(ts), false)
    } else if (ts exists typeHasAnnotations) {
      (annotationsGlb(glb(ts map (_.withoutAnnotations)), ts), true)
    } else (glb(ts), false)
  }

  def numericLub(ts: List[Type]) =
    ts reduceLeft ((t1, t2) =>
      if (isNumericSubType(t1, t2)) t2
      else if (isNumericSubType(t2, t1)) t1
      else IntClass.tpe)

  def numericGlb(ts: List[Type]) =
    ts reduceLeft ((t1, t2) =>
      if (isNumericSubType(t1, t2)) t1
      else if (isNumericSubType(t2, t1)) t2
      else NoType)

  def isWeakSubType(tp1: Type, tp2: Type) =
    tp1.deconst.normalize match {
      case TypeRef(_, sym1, _) if isNumericValueClass(sym1) =>
        tp2.deconst.normalize match {
          case TypeRef(_, sym2, _) if isNumericValueClass(sym2) =>
            isNumericSubClass(sym1, sym2)
          case tv2 @ TypeVar(_, _) =>
            tv2.registerBound(tp1, isLowerBound = true, isNumericBound = true)
          case _ =>
            isSubType(tp1, tp2)
        }
      case tv1 @ TypeVar(_, _) =>
        tp2.deconst.normalize match {
          case TypeRef(_, sym2, _) if isNumericValueClass(sym2) =>
            tv1.registerBound(tp2, isLowerBound = false, isNumericBound = true)
          case _ =>
            isSubType(tp1, tp2)
        }
      case _ =>
        isSubType(tp1, tp2)
    }

  /** The isNumericValueType tests appear redundant, but without them
   *  test/continuations-neg/function3.scala goes into an infinite loop.
   *  (Even if the calls are to typeSymbolDirect.)
   */
  def isNumericSubType(tp1: Type, tp2: Type): Boolean = (
       isNumericValueType(tp1)
    && isNumericValueType(tp2)
    && isNumericSubClass(tp1.typeSymbol, tp2.typeSymbol)
  )

  private val lubResults = new mutable.HashMap[(Int, List[Type]), Type]
  private val glbResults = new mutable.HashMap[(Int, List[Type]), Type]

  /** Given a list of types, finds all the base classes they have in
   *  common, then returns a list of type constructors derived directly
   *  from the symbols (so any more specific type information is ignored.)
   *  The list is filtered such that every type constructor in the list
   *  expects the same number of type arguments, which is chosen based
   *  on the deepest class among the common baseclasses.
   */
  def typeConstructorLubList(ts: List[Type]): List[Type] = {
    val bcs   = ts.flatMap(_.baseClasses).distinct sortWith (_ isLess _)
    val tcons = bcs filter (clazz => ts forall (_.typeSymbol isSubClass clazz))

    tcons map (_.typeConstructor) match {
      case Nil      => Nil
      case t :: ts  => t :: ts.filter(_.typeParams.size == t.typeParams.size)
    }
  }

  def lub(ts: List[Type]): Type = ts match {
    case List() => NothingClass.tpe
    case List(t) => t
    case _ =>
      if (Statistics.canEnable) Statistics.incCounter(lubCount)
      val start = if (Statistics.canEnable) Statistics.pushTimer(typeOpsStack, lubNanos) else null
      try {
        val res = lub(ts, lubDepth(ts))
        // If the number of unapplied type parameters in all incoming
        // types is consistent, and the lub does not match that, return
        // the type constructor of the calculated lub instead.  This
        // is because lubbing type constructors tends to result in types
        // which have been applied to dummies or Nothing.
        ts.map(_.typeParams.size).distinct match {
          case x :: Nil if res.typeParams.size != x =>
            logResult(s"Stripping type args from lub because $res is not consistent with $ts")(res.typeConstructor)
          case _                                    =>
            res
        }
      }
      finally {
        lubResults.clear()
        glbResults.clear()
        if (Statistics.canEnable) Statistics.popTimer(typeOpsStack, start)
      }
  }

  /** The least upper bound wrt <:< of a list of types */
  private def lub(ts: List[Type], depth: Int): Type = {
    def lub0(ts0: List[Type]): Type = elimSub(ts0, depth) match {
      case List() => NothingClass.tpe
      case List(t) => t
      case ts @ PolyType(tparams, _) :: _ =>
        val tparams1 = map2(tparams, matchingBounds(ts, tparams).transpose)((tparam, bounds) =>
          tparam.cloneSymbol.setInfo(glb(bounds, depth)))
        PolyType(tparams1, lub0(matchingInstTypes(ts, tparams1)))
      case ts @ (mt @ MethodType(params, _)) :: rest =>
        MethodType(params, lub0(matchingRestypes(ts, mt.paramTypes)))
      case ts @ NullaryMethodType(_) :: rest =>
        NullaryMethodType(lub0(matchingRestypes(ts, Nil)))
      case ts @ TypeBounds(_, _) :: rest =>
        TypeBounds(glb(ts map (_.bounds.lo), depth), lub(ts map (_.bounds.hi), depth))
      case ts =>
        lubResults get (depth, ts) match {
          case Some(lubType) =>
            lubType
          case None =>
            lubResults((depth, ts)) = AnyClass.tpe
            val res = if (depth < 0) AnyClass.tpe else lub1(ts)
            lubResults((depth, ts)) = res
            res
        }
    }
    def lub1(ts0: List[Type]): Type = {
      val (ts, tparams)            = stripExistentialsAndTypeVars(ts0)
      val lubBaseTypes: List[Type] = lubList(ts, depth)
      val lubParents               = spanningTypes(lubBaseTypes)
      val lubOwner                 = commonOwner(ts)
      val lubBase                  = intersectionType(lubParents, lubOwner)
      val lubType =
        if (phase.erasedTypes || depth == 0 ) lubBase
        else {
          val lubRefined  = refinedType(lubParents, lubOwner)
          val lubThisType = lubRefined.typeSymbol.thisType
          val narrowts    = ts map (_.narrow)
          def excludeFromLub(sym: Symbol) = (
               sym.isClass
            || sym.isConstructor
            || !sym.isPublic
            || isGetClass(sym)
            || narrowts.exists(t => !refines(t, sym))
          )
          def lubsym(proto: Symbol): Symbol = {
            val prototp = lubThisType.memberInfo(proto)
            val syms = narrowts map (t =>
              t.nonPrivateMember(proto.name).suchThat(sym =>
                sym.tpe matches prototp.substThis(lubThisType.typeSymbol, t)))

            if (syms contains NoSymbol) NoSymbol
            else {
              val symtypes =
                map2(narrowts, syms)((t, sym) => t.memberInfo(sym).substThis(t.typeSymbol, lubThisType))
              if (proto.isTerm) // possible problem: owner of info is still the old one, instead of new refinement class
                proto.cloneSymbol(lubRefined.typeSymbol).setInfoOwnerAdjusted(lub(symtypes, decr(depth)))
              else if (symtypes.tail forall (symtypes.head =:= _))
                proto.cloneSymbol(lubRefined.typeSymbol).setInfoOwnerAdjusted(symtypes.head)
              else {
                def lubBounds(bnds: List[TypeBounds]): TypeBounds =
                  TypeBounds(glb(bnds map (_.lo), decr(depth)), lub(bnds map (_.hi), decr(depth)))
                lubRefined.typeSymbol.newAbstractType(proto.name.toTypeName, proto.pos)
                  .setInfoOwnerAdjusted(lubBounds(symtypes map (_.bounds)))
              }
            }
          }
          def refines(tp: Type, sym: Symbol): Boolean = {
            val syms = tp.nonPrivateMember(sym.name).alternatives;
            !syms.isEmpty && (syms forall (alt =>
              // todo alt != sym is strictly speaking not correct, but without it we lose
              // efficiency.
              alt != sym && !specializesSym(lubThisType, sym, tp, alt, depth)))
          }
          // add a refinement symbol for all non-class members of lubBase
          // which are refined by every type in ts.
          for (sym <- lubBase.nonPrivateMembers ; if !excludeFromLub(sym)) {
            try lubsym(sym) andAlso (addMember(lubThisType, lubRefined, _, depth))
            catch {
              case ex: NoCommonType =>
            }
          }
          if (lubRefined.decls.isEmpty) lubBase
          else if (!verifyLubs) lubRefined
          else {
            // Verify that every given type conforms to the calculated lub.
            // In theory this should not be necessary, but higher-order type
            // parameters are not handled correctly.
            val ok = ts forall { t =>
              isSubType(t, lubRefined, depth) || {
                if (settings.debug.value || printLubs) {
                  Console.println(
                    "Malformed lub: " + lubRefined + "\n" +
                    "Argument " + t + " does not conform.  Falling back to " + lubBase
                  )
                }
                false
              }
            }
            // If not, fall back on the more conservative calculation.
            if (ok) lubRefined
            else lubBase
          }
        }
      existentialAbstraction(tparams, lubType)
    }
    if (printLubs) {
      println(indent + "lub of " + ts + " at depth "+depth)//debug
      indent = indent + "  "
      assert(indent.length <= 100)
    }
    if (Statistics.canEnable) Statistics.incCounter(nestedLubCount)
    val res = lub0(ts)
    if (printLubs) {
      indent = indent stripSuffix "  "
      println(indent + "lub of " + ts + " is " + res)//debug
    }
    if (ts forall typeIsNotNull) res.notNull else res
  }

  val GlbFailure = new Throwable

  /** A global counter for glb calls in the `specializes` query connected to the `addMembers`
   *  call in `glb`. There's a possible infinite recursion when `specializes` calls
   *  memberType, which calls baseTypeSeq, which calls mergePrefixAndArgs, which calls glb.
   *  The counter breaks this recursion after two calls.
   *  If the recursion is broken, no member is added to the glb.
   */
  private var globalGlbDepth = 0
  private final val globalGlbLimit = 2

  /** The greatest lower bound of a list of types (as determined by `<:<`). */
  def glb(ts: List[Type]): Type = elimSuper(ts) match {
    case List() => AnyClass.tpe
    case List(t) => t
    case ts0 =>
      if (Statistics.canEnable) Statistics.incCounter(lubCount)
      val start = if (Statistics.canEnable) Statistics.pushTimer(typeOpsStack, lubNanos) else null
      try {
        glbNorm(ts0, lubDepth(ts0))
      } finally {
        lubResults.clear()
        glbResults.clear()
        if (Statistics.canEnable) Statistics.popTimer(typeOpsStack, start)
     }
  }

  private def glb(ts: List[Type], depth: Int): Type = elimSuper(ts) match {
    case List() => AnyClass.tpe
    case List(t) => t
    case ts0 => glbNorm(ts0, depth)
  }

  /** The greatest lower bound of a list of types (as determined by `<:<`), which have been normalized
   *  with regard to `elimSuper`. */
  protected def glbNorm(ts: List[Type], depth: Int): Type = {
    def glb0(ts0: List[Type]): Type = ts0 match {
      case List() => AnyClass.tpe
      case List(t) => t
      case ts @ PolyType(tparams, _) :: _ =>
        val tparams1 = map2(tparams, matchingBounds(ts, tparams).transpose)((tparam, bounds) =>
          tparam.cloneSymbol.setInfo(lub(bounds, depth)))
        PolyType(tparams1, glbNorm(matchingInstTypes(ts, tparams1), depth))
      case ts @ (mt @ MethodType(params, _)) :: rest =>
        MethodType(params, glbNorm(matchingRestypes(ts, mt.paramTypes), depth))
      case ts @ NullaryMethodType(_) :: rest =>
        NullaryMethodType(glbNorm(matchingRestypes(ts, Nil), depth))
      case ts @ TypeBounds(_, _) :: rest =>
        TypeBounds(lub(ts map (_.bounds.lo), depth), glb(ts map (_.bounds.hi), depth))
      case ts =>
        glbResults get (depth, ts) match {
          case Some(glbType) =>
            glbType
          case _ =>
            glbResults((depth, ts)) = NothingClass.tpe
            val res = if (depth < 0) NothingClass.tpe else glb1(ts)
            glbResults((depth, ts)) = res
            res
        }
    }
    def glb1(ts0: List[Type]): Type = {
      try {
        val (ts, tparams) = stripExistentialsAndTypeVars(ts0)
        val glbOwner = commonOwner(ts)
        def refinedToParents(t: Type): List[Type] = t match {
          case RefinedType(ps, _) => ps flatMap refinedToParents
          case _ => List(t)
        }
        def refinedToDecls(t: Type): List[Scope] = t match {
          case RefinedType(ps, decls) =>
            val dss = ps flatMap refinedToDecls
            if (decls.isEmpty) dss else decls :: dss
          case _ => List()
        }
        val ts1 = ts flatMap refinedToParents
        val glbBase = intersectionType(ts1, glbOwner)
        val glbType =
          if (phase.erasedTypes || depth == 0) glbBase
          else {
            val glbRefined = refinedType(ts1, glbOwner)
            val glbThisType = glbRefined.typeSymbol.thisType
            def glbsym(proto: Symbol): Symbol = {
              val prototp = glbThisType.memberInfo(proto)
              val syms = for (t <- ts;
                    alt <- (t.nonPrivateMember(proto.name).alternatives);
                if glbThisType.memberInfo(alt) matches prototp
              ) yield alt
              val symtypes = syms map glbThisType.memberInfo
              assert(!symtypes.isEmpty)
              proto.cloneSymbol(glbRefined.typeSymbol).setInfoOwnerAdjusted(
                if (proto.isTerm) glb(symtypes, decr(depth))
                else {
                  def isTypeBound(tp: Type) = tp match {
                    case TypeBounds(_, _) => true
                    case _ => false
                  }
                  def glbBounds(bnds: List[Type]): TypeBounds = {
                    val lo = lub(bnds map (_.bounds.lo), decr(depth))
                    val hi = glb(bnds map (_.bounds.hi), decr(depth))
                    if (lo <:< hi) TypeBounds(lo, hi)
                    else throw GlbFailure
                  }
                  val symbounds = symtypes filter isTypeBound
                  var result: Type =
                    if (symbounds.isEmpty)
                      TypeBounds.empty
                    else glbBounds(symbounds)
                  for (t <- symtypes if !isTypeBound(t))
                    if (result.bounds containsType t) result = t
                    else throw GlbFailure
                  result
                })
            }
            if (globalGlbDepth < globalGlbLimit)
              try {
                globalGlbDepth += 1
                val dss = ts flatMap refinedToDecls
                for (ds <- dss; sym <- ds.iterator)
                  if (globalGlbDepth < globalGlbLimit && !specializesSym(glbThisType, sym, depth))
                    try {
                      addMember(glbThisType, glbRefined, glbsym(sym), depth)
                    } catch {
                      case ex: NoCommonType =>
                    }
              } finally {
                globalGlbDepth -= 1
              }
            if (glbRefined.decls.isEmpty) glbBase else glbRefined
          }
        existentialAbstraction(tparams, glbType)
      } catch {
        case GlbFailure =>
          if (ts forall (t => NullClass.tpe <:< t)) NullClass.tpe
          else NothingClass.tpe
      }
    }
    // if (settings.debug.value) { println(indent + "glb of " + ts + " at depth "+depth); indent = indent + "  " } //DEBUG

    if (Statistics.canEnable) Statistics.incCounter(nestedLubCount)
    val res = glb0(ts)

    // if (settings.debug.value) { indent = indent.substring(0, indent.length() - 2); log(indent + "glb of " + ts + " is " + res) }//DEBUG

    if (ts exists typeIsNotNull) res.notNull else res
  }

  /** A list of the typevars in a type. */
  def typeVarsInType(tp: Type): List[TypeVar] = {
    var tvs: List[TypeVar] = Nil
    tp foreach {
      case t: TypeVar => tvs ::= t
      case _          =>
    }
    tvs.reverse
  }

  // If this type contains type variables, put them to sleep for a while.
  // Don't just wipe them out by replacing them by the corresponding type
  // parameter, as that messes up (e.g.) type variables in type refinements.
  // Without this, the matchesType call would lead to type variables on both
  // sides of a subtyping/equality judgement, which can lead to recursive types
  // being constructed. See pos/t0851 for a situation where this happens.
  def suspendingTypeVarsInType[T](tp: Type)(op: => T): T =
    suspendingTypeVars(typeVarsInType(tp))(op)

  @inline final def suspendingTypeVars[T](tvs: List[TypeVar])(op: => T): T = {
    val saved = tvs map (_.suspended)
    tvs foreach (_.suspended = true)

    try op
    finally foreach2(tvs, saved)(_.suspended = _)
  }

  /** Compute lub (if `variance == 1`) or glb (if `variance == -1`) of given list
   *  of types `tps`. All types in `tps` are typerefs or singletypes
   *  with the same symbol.
   *  Return `Some(x)` if the computation succeeds with result `x`.
   *  Return `None` if the computation fails.
   */
  def mergePrefixAndArgs(tps: List[Type], variance: Int, depth: Int): Option[Type] = tps match {
    case List(tp) =>
      Some(tp)
    case TypeRef(_, sym, _) :: rest =>
      val pres = tps map (_.prefix) // prefix normalizes automatically
      val pre = if (variance == 1) lub(pres, depth) else glb(pres, depth)
      val argss = tps map (_.normalize.typeArgs) // symbol equality (of the tp in tps) was checked using typeSymbol, which normalizes, so should normalize before retrieving arguments
      val capturedParams = new ListBuffer[Symbol]
      try {
        if (sym == ArrayClass && phase.erasedTypes) {
          // special treatment for lubs of array types after erasure:
          // if argss contain one value type and some other type, the lub is Object
          // if argss contain several reference types, the lub is an array over lub of argtypes
          if (argss exists typeListIsEmpty) {
            None  // something is wrong: an array without a type arg.
          } else {
            val args = argss map (_.head)
            if (args.tail forall (_ =:= args.head)) Some(typeRef(pre, sym, List(args.head)))
            else if (args exists (arg => isPrimitiveValueClass(arg.typeSymbol))) Some(ObjectClass.tpe)
            else Some(typeRef(pre, sym, List(lub(args))))
          }
        }
        else transposeSafe(argss) match {
          case None =>
            // transpose freaked out because of irregular argss
            // catching just in case (shouldn't happen, but also doesn't cost us)
            // [JZ] It happens: see SI-5683.
            debuglog("transposed irregular matrix!?" +(tps, argss))
            None
          case Some(argsst) =>
            val args = map2(sym.typeParams, argsst) { (tparam, as0) =>
              val as = as0.distinct
              if (as.size == 1) as.head
              else if (depth == 0) {
                log("Giving up merging args: can't unify %s under %s".format(as.mkString(", "), tparam.fullLocationString))
                // Don't return "Any" (or "Nothing") when we have to give up due to
                // recursion depth. Return NoType, which prevents us from poisoning
                // lublist's results. It can recognize the recursion and deal with it, but
                // only if we aren't returning invalid types.
                NoType
              }
              else {
                if (tparam.variance == variance) lub(as, decr(depth))
                else if (tparam.variance == -variance) glb(as, decr(depth))
                else {
                  val l = lub(as, decr(depth))
                  val g = glb(as, decr(depth))
                  if (l <:< g) l
                  else { // Martin: I removed this, because incomplete. Not sure there is a good way to fix it. For the moment we
                       // just err on the conservative side, i.e. with a bound that is too high.
                       // if(!(tparam.info.bounds contains tparam))   //@M can't deal with f-bounds, see #2251

                    val qvar = commonOwner(as) freshExistential "" setInfo TypeBounds(g, l)
                    capturedParams += qvar
                    qvar.tpe
                  }
                }
              }
            }
            if (args contains NoType) None
            else Some(existentialAbstraction(capturedParams.toList, typeRef(pre, sym, args)))
        }
      } catch {
        case ex: MalformedType => None
      }
    case SingleType(_, sym) :: rest =>
      val pres = tps map (_.prefix)
      val pre = if (variance == 1) lub(pres, depth) else glb(pres, depth)
      try {
        Some(singleType(pre, sym))
      } catch {
        case ex: MalformedType => None
      }
    case ExistentialType(tparams, quantified) :: rest =>
      mergePrefixAndArgs(quantified :: rest, variance, depth) map (existentialAbstraction(tparams, _))
    case _ =>
      assert(false, tps); None
  }

  def addMember(thistp: Type, tp: Type, sym: Symbol): Unit = addMember(thistp, tp, sym, AnyDepth)

  /** Make symbol `sym` a member of scope `tp.decls`
   *  where `thistp` is the narrowed owner type of the scope.
   */
  def addMember(thistp: Type, tp: Type, sym: Symbol, depth: Int) {
    assert(sym != NoSymbol)
    // debuglog("add member " + sym+":"+sym.info+" to "+thistp) //DEBUG
    if (!specializesSym(thistp, sym, depth)) {
      if (sym.isTerm)
        for (alt <- tp.nonPrivateDecl(sym.name).alternatives)
          if (specializesSym(thistp, sym, thistp, alt, depth))
            tp.decls unlink alt;
      tp.decls enter sym
    }
  }

  def isJavaVarargsAncestor(clazz: Symbol) = (
       clazz.isClass
    && clazz.isJavaDefined
    && (clazz.info.nonPrivateDecls exists isJavaVarArgsMethod)
  )
  def inheritsJavaVarArgsMethod(clazz: Symbol) =
    clazz.thisType.baseClasses exists isJavaVarargsAncestor

  /** All types in list must be polytypes with type parameter lists of
   *  same length as tparams.
   *  Returns list of list of bounds infos, where corresponding type
   *  parameters are renamed to tparams.
   */
  private def matchingBounds(tps: List[Type], tparams: List[Symbol]): List[List[Type]] = {
    def getBounds(tp: Type): List[Type] = tp match {
      case PolyType(tparams1, _) if sameLength(tparams1, tparams) =>
        tparams1 map (tparam => tparam.info.substSym(tparams1, tparams))
      case tp =>
        if (tp ne tp.normalize) getBounds(tp.normalize)
        else throw new NoCommonType(tps)
    }
    tps map getBounds
  }

  /** All types in list must be polytypes with type parameter lists of
   *  same length as tparams.
   *  Returns list of instance types, where corresponding type
   *  parameters are renamed to tparams.
   */
  private def matchingInstTypes(tps: List[Type], tparams: List[Symbol]): List[Type] = {
    def transformResultType(tp: Type): Type = tp match {
      case PolyType(tparams1, restpe) if sameLength(tparams1, tparams) =>
        restpe.substSym(tparams1, tparams)
      case tp =>
        if (tp ne tp.normalize) transformResultType(tp.normalize)
        else throw new NoCommonType(tps)
    }
    tps map transformResultType
  }

  /** All types in list must be method types with equal parameter types.
   *  Returns list of their result types.
   */
  private def matchingRestypes(tps: List[Type], pts: List[Type]): List[Type] =
    tps map {
      case mt @ MethodType(params1, res) if isSameTypes(mt.paramTypes, pts) =>
        res
      case NullaryMethodType(res) if pts.isEmpty =>
        res
      case _ =>
        throw new NoCommonType(tps)
    }

// Errors and Diagnostics -----------------------------------------------------

  /** A throwable signalling a type error */
  class TypeError(var pos: Position, val msg: String) extends Throwable(msg) {
    def this(msg: String) = this(NoPosition, msg)
  }

  // TODO: RecoverableCyclicReference should be separated from TypeError,
  // but that would be a big change. Left for further refactoring.
  /** An exception for cyclic references from which we can recover */
  case class RecoverableCyclicReference(sym: Symbol)
    extends TypeError("illegal cyclic reference involving " + sym) {
    if (settings.debug.value) printStackTrace()
  }

  class NoCommonType(tps: List[Type]) extends Throwable(
    "lub/glb of incompatible types: " + tps.mkString("", " and ", "")) with ControlThrowable

  /** A throwable signalling a malformed type */
  class MalformedType(msg: String) extends TypeError(msg) {
    def this(pre: Type, tp: String) = this("malformed type: " + pre + "#" + tp)
  }

  /** The current indentation string for traces */
  private var indent: String = ""

  /** Perform operation `p` on arguments `tp1`, `arg2` and print trace of computation. */
  protected def explain[T](op: String, p: (Type, T) => Boolean, tp1: Type, arg2: T): Boolean = {
    Console.println(indent + tp1 + " " + op + " " + arg2 + "?" /* + "("+tp1.getClass+","+arg2.getClass+")"*/)
    indent = indent + "  "
    val result = p(tp1, arg2)
    indent = indent stripSuffix "  "
    Console.println(indent + result)
    result
  }

  /** If option `explaintypes` is set, print a subtype trace for `found <:< required`. */
  def explainTypes(found: Type, required: Type) {
    if (settings.explaintypes.value) withTypesExplained(found <:< required)
  }

  /** If option `explaintypes` is set, print a subtype trace for `op(found, required)`. */
  def explainTypes(op: (Type, Type) => Any, found: Type, required: Type) {
    if (settings.explaintypes.value) withTypesExplained(op(found, required))
  }

  /** Execute `op` while printing a trace of the operations on types executed. */
  def withTypesExplained[A](op: => A): A = {
    val s = explainSwitch
    try { explainSwitch = true; op } finally { explainSwitch = s }
  }

  def isUnboundedGeneric(tp: Type) = tp match {
    case t @ TypeRef(_, sym, _) => sym.isAbstractType && !(t <:< AnyRefClass.tpe)
    case _                      => false
  }
  def isBoundedGeneric(tp: Type) = tp match {
    case TypeRef(_, sym, _) if sym.isAbstractType => (tp <:< AnyRefClass.tpe)
    case TypeRef(_, sym, _)                       => !isPrimitiveValueClass(sym)
    case _                                        => false
  }
  // Add serializable to a list of parents, unless one of them already is
  def addSerializable(ps: Type*): List[Type] = (
    if (ps exists typeIsSubTypeOfSerializable) ps.toList
    else (ps :+ SerializableClass.tpe).toList
  )

  /** Members of the given class, other than those inherited
   *  from Any or AnyRef.
   */
  def nonTrivialMembers(clazz: Symbol): Iterable[Symbol] =
    clazz.info.members filterNot (sym => sym.owner == ObjectClass || sym.owner == AnyClass)

  def objToAny(tp: Type): Type =
    if (!phase.erasedTypes && tp.typeSymbol == ObjectClass) AnyClass.tpe
    else tp

  val shorthands = Set(
    "scala.collection.immutable.List",
    "scala.collection.immutable.Nil",
    "scala.collection.Seq",
    "scala.collection.Traversable",
    "scala.collection.Iterable",
    "scala.collection.mutable.StringBuilder",
    "scala.collection.IndexedSeq",
    "scala.collection.Iterator")


  /** The maximum number of recursions allowed in toString
   */
  final val maxTostringRecursions = 50

  private var tostringRecursions = 0

  protected def typeToString(tpe: Type): String =
    if (tostringRecursions >= maxTostringRecursions) {
      debugwarn("Exceeded recursion depth attempting to print type.")
      if (settings.debug.value)
        (new Throwable).printStackTrace

      "..."
    }
    else
      try {
        tostringRecursions += 1
        tpe.safeToString
      } finally {
        tostringRecursions -= 1
      }

// ----- Hoisted closures and convenience methods, for compile time reductions -------

  private[scala] val typeIsNotNull = (tp: Type) => tp.isNotNull
  private[scala] val isTypeVar = (tp: Type) => tp.isInstanceOf[TypeVar]
  private[scala] val typeContainsTypeVar = (tp: Type) => tp exists isTypeVar
  private[scala] val typeIsNonClassType = (tp: Type) => tp.typeSymbolDirect.isNonClassType
  private[scala] val typeIsExistentiallyBound = (tp: Type) => tp.typeSymbol.isExistentiallyBound
  private[scala] val typeIsErroneous = (tp: Type) => tp.isErroneous
  private[scala] val typeIsError = (tp: Type) => tp.isError
  private[scala] val typeHasAnnotations = (tp: Type) => tp.annotations.nonEmpty
  private[scala] val boundsContainType = (bounds: TypeBounds, tp: Type) => bounds containsType tp
  private[scala] val typeListIsEmpty = (ts: List[Type]) => ts.isEmpty
  private[scala] val typeIsSubTypeOfSerializable = (tp: Type) => tp <:< SerializableClass.tpe
  private[scala] val typeIsNothing = (tp: Type) => tp.typeSymbolDirect eq NothingClass
  private[scala] val typeIsAny = (tp: Type) => tp.typeSymbolDirect eq AnyClass
  private[scala] val typeIsHigherKinded = (tp: Type) => tp.isHigherKinded

  @tailrec private def typesContain(tps: List[Type], sym: Symbol): Boolean = tps match {
    case tp :: rest => (tp contains sym) || typesContain(rest, sym)
    case _ => false
  }

  @tailrec private def areTrivialTypes(tps: List[Type]): Boolean = tps match {
    case tp :: rest => tp.isTrivial && areTrivialTypes(rest)
    case _ => true
  }

// -------------- Classtags --------------------------------------------------------

  implicit val AnnotatedTypeTag = ClassTag[AnnotatedType](classOf[AnnotatedType])
  implicit val BoundedWildcardTypeTag = ClassTag[BoundedWildcardType](classOf[BoundedWildcardType])
  implicit val ClassInfoTypeTag = ClassTag[ClassInfoType](classOf[ClassInfoType])
  implicit val CompoundTypeTag = ClassTag[CompoundType](classOf[CompoundType])
  implicit val ConstantTypeTag = ClassTag[ConstantType](classOf[ConstantType])
  implicit val ExistentialTypeTag = ClassTag[ExistentialType](classOf[ExistentialType])
  implicit val MethodTypeTag = ClassTag[MethodType](classOf[MethodType])
  implicit val NullaryMethodTypeTag = ClassTag[NullaryMethodType](classOf[NullaryMethodType])
  implicit val PolyTypeTag = ClassTag[PolyType](classOf[PolyType])
  implicit val RefinedTypeTag = ClassTag[RefinedType](classOf[RefinedType])
  implicit val SingletonTypeTag = ClassTag[SingletonType](classOf[SingletonType])
  implicit val SingleTypeTag = ClassTag[SingleType](classOf[SingleType])
  implicit val SuperTypeTag = ClassTag[SuperType](classOf[SuperType])
  implicit val ThisTypeTag = ClassTag[ThisType](classOf[ThisType])
  implicit val TypeBoundsTag = ClassTag[TypeBounds](classOf[TypeBounds])
  implicit val TypeRefTag = ClassTag[TypeRef](classOf[TypeRef])
  implicit val TypeTagg = ClassTag[Type](classOf[Type])

// -------------- Statistics --------------------------------------------------------

  Statistics.newView("#unique types") { if (uniques == null) 0 else uniques.size }

}

object TypesStats {
  import BaseTypeSeqsStats._
  val rawTypeCount        = Statistics.newCounter   ("#raw type creations")
  val asSeenFromCount     = Statistics.newCounter   ("#asSeenFrom ops")
  val subtypeCount        = Statistics.newCounter   ("#subtype ops")
  val sametypeCount       = Statistics.newCounter   ("#sametype ops")
  val lubCount            = Statistics.newCounter   ("#toplevel lubs/glbs")
  val nestedLubCount      = Statistics.newCounter   ("#all lubs/glbs")
  val findMemberCount     = Statistics.newCounter   ("#findMember ops")
  val findMembersCount    = Statistics.newCounter   ("#findMembers ops")
  val noMemberCount       = Statistics.newSubCounter("  of which not found", findMemberCount)
  val multMemberCount     = Statistics.newSubCounter("  of which multiple overloaded", findMemberCount)
  val typerNanos          = Statistics.newTimer     ("time spent typechecking", "typer")
  val lubNanos            = Statistics.newStackableTimer("time spent in lubs", typerNanos)
  val subtypeNanos        = Statistics.newStackableTimer("time spent in <:<", typerNanos)
  val findMemberNanos     = Statistics.newStackableTimer("time spent in findmember", typerNanos)
  val findMembersNanos    = Statistics.newStackableTimer("time spent in findmembers", typerNanos)
  val asSeenFromNanos     = Statistics.newStackableTimer("time spent in asSeenFrom", typerNanos)
  val baseTypeSeqNanos    = Statistics.newStackableTimer("time spent in baseTypeSeq", typerNanos)
  val baseClassesNanos    = Statistics.newStackableTimer("time spent in baseClasses", typerNanos)
  val compoundBaseTypeSeqCount = Statistics.newSubCounter("  of which for compound types", baseTypeSeqCount)
  val typerefBaseTypeSeqCount = Statistics.newSubCounter("  of which for typerefs", baseTypeSeqCount)
  val singletonBaseTypeSeqCount = Statistics.newSubCounter("  of which for singletons", baseTypeSeqCount)
  val typeOpsStack = Statistics.newTimerStack()

  /** Commented out, because right now this does not inline, so creates a closure which will distort statistics
  @inline final def timedTypeOp[T](c: Statistics.StackableTimer)(op: => T): T = {
    val start = Statistics.pushTimer(typeOpsStack, c)
    try op
    finally
  }
  */
}<|MERGE_RESOLUTION|>--- conflicted
+++ resolved
@@ -68,13 +68,7 @@
     // a type variable
     // Replace occurrences of type parameters with type vars, where
     // inst is the instantiation and constr is a list of bounds.
-<<<<<<< HEAD
   case ErasedValueType(clazz, underlying)
-=======
-  case DeBruijnIndex(level, index, args)
-    // for dependent method types: a type referring to a method parameter.
-  case ErasedValueType(tref)
->>>>>>> 5b9af1b9
     // only used during erasure of derived value classes.
 */
 
@@ -5719,7 +5713,6 @@
   private def isInternalTypeNotUsedAsTypeArg(tp: Type): Boolean = tp match {
     case AntiPolyType(pre, targs)            => true
     case ClassInfoType(parents, defs, clazz) => true
-    case DeBruijnIndex(level, index, args)   => true
     case ErasedValueType(tref)               => true
     case NoPrefix                            => true
     case NoType                              => true
