/* NEST (New Scala Test)
 * Copyright 2007-2011 LAMP/EPFL
 * @author Philipp Haller
 */

// $Id$

package scala.tools.partest
package nest

import java.io.File
import scala.util.Properties.setProp
import scala.tools.nsc.util.ScalaClassLoader
import scala.tools.nsc.io.Path
import scala.collection.{ mutable, immutable }
import java.util.concurrent._
import scala.collection.convert.decorateAll._

case class TestRunParams(val scalaCheckParentClassLoader: ScalaClassLoader)

trait DirectRunner {
  def fileManager: FileManager

  import PartestDefaults.numThreads

  def denotesTestFile(arg: String) = Path(arg).hasExtension("scala", "res", "xml")
  def denotesTestDir(arg: String)  = Path(arg).ifDirectory(_.files.nonEmpty) exists (x => x)
  def denotesTestPath(arg: String) = denotesTestDir(arg) || denotesTestFile(arg)

  /** No duplicate, no empty directories, don't mess with this unless
   *  you like partest hangs.
   */
  def onlyValidTestPaths[T](args: List[T]): List[T] = {
    args.distinct filter (arg => denotesTestPath("" + arg) || {
      NestUI.warning("Discarding invalid test path '%s'\n" format arg)
      false
    })
  }
  def runTestsForFiles(_kindFiles: List[File], kind: String): immutable.Map[String, TestState] = {
    // @partest maintainer: we cannot create a fresh file manager here
    // since the FM must respect --buildpath and --classpath from the command line
    // for example, see how it's done in ReflectiveRunner
    //val consFM = new ConsoleFileManager
    //import consFM.{ latestCompFile, latestLibFile, latestPartestFile }
    val latestCompFile    = new File(fileManager.LATEST_COMP)
    val latestReflectFile = new File(fileManager.LATEST_REFLECT)
    val latestLibFile     = new File(fileManager.LATEST_LIB)
    val latestPartestFile = new File(fileManager.LATEST_PARTEST)
    val latestActorsFile  = new File(fileManager.LATEST_ACTORS)
    val latestActMigFile  = new File(fileManager.LATEST_ACTORS_MIGRATION)
    val scalacheckURL     = PathSettings.scalaCheck.toURL
    val scalaCheckParentClassLoader = ScalaClassLoader.fromURLs(
      scalacheckURL :: (List(latestCompFile, latestReflectFile, latestLibFile, latestActorsFile, latestActMigFile, latestPartestFile).map(_.toURI.toURL))
    )

    val kindFiles = onlyValidTestPaths(_kindFiles)
    val pool      = Executors.newFixedThreadPool(numThreads)
    val manager   = new RunnerManager(kind, fileManager, TestRunParams(scalaCheckParentClassLoader))
    val futures   = kindFiles map (f => (f, pool submit callable(manager runTest f))) toMap

    pool.shutdown()
<<<<<<< HEAD
    pool.awaitTermination(1, TimeUnit.HOURS)
=======
    if (!pool.awaitTermination(4, TimeUnit.HOURS))
      NestUI.warning("Thread pool timeout elapsed before all tests were complete!")
>>>>>>> 019f0c6d

    for ((file, future) <- futures) yield {
      val state = if (future.isCancelled) TestState.Timeout else future.get
      (file.getAbsolutePath, state)
    }
  }
}<|MERGE_RESOLUTION|>--- conflicted
+++ resolved
@@ -59,12 +59,8 @@
     val futures   = kindFiles map (f => (f, pool submit callable(manager runTest f))) toMap
 
     pool.shutdown()
-<<<<<<< HEAD
-    pool.awaitTermination(1, TimeUnit.HOURS)
-=======
     if (!pool.awaitTermination(4, TimeUnit.HOURS))
       NestUI.warning("Thread pool timeout elapsed before all tests were complete!")
->>>>>>> 019f0c6d
 
     for ((file, future) <- futures) yield {
       val state = if (future.isCancelled) TestState.Timeout else future.get
