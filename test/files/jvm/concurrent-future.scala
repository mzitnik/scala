--- conflicted
+++ resolved
@@ -64,16 +64,9 @@
       output(4, "onoes")
       done()
     }
-<<<<<<< HEAD
-    f onFailure {
-      case _ =>
-        output(4, "kthxbye")
-        done()
-=======
     f onFailure { case _ =>
       output(4, "kthxbye")
       done()
->>>>>>> c2a52307
     }
   }
 
